--- conflicted
+++ resolved
@@ -42,14 +42,8 @@
     ../src
 ENV CCACHE_DISABLE=true
 RUN ${SONARQUBE:+build-wrapper-linux-x86-64 --out-dir bw-output} make VERBOSE=1 -j2
-<<<<<<< HEAD
-RUN ./charmrun +p2 "${RUNNER_ARGS}" Main/unittest -v
-RUN ctest --output-on-failure -j2 -LE "(stringent|extreme)"
-=======
-RUN ccache -s
 RUN if [ -z "${SONARQUBE}" ]; then ./charmrun +p2 "${RUNNER_ARGS}" Main/unittest -v; fi
 RUN if [ -z "${SONARQUBE}" ]; then ctest --output-on-failure -j2 -LE "(stringent|extreme)"; fi
->>>>>>> 1e0f76c5
 RUN make install DESTDIR=${PWD}
 RUN make doc
 RUN cd .. && if [ ${COVERAGE} ]; then \
