--- conflicted
+++ resolved
@@ -4,11 +4,7 @@
 # \author    J. Bakosi
 # \copyright 2012-2015, Jozsef Bakosi, 2016, Los Alamos National Security, LLC.
 # \brief     Build quinoa
-<<<<<<< HEAD
-# \date      Mon 05 Dec 2016 09:03:47 AM MST
-=======
 # \date      Thu 12 Jan 2017 10:53:34 AM MST
->>>>>>> 643f0721
 #
 ################################################################################
 
@@ -488,16 +484,13 @@
                     ${HDF5_INCLUDE_DIRS}
                     ${HYPRE_INCLUDE_PATH}
                     ${PSTREAMS_INCLUDE_PATH}
-<<<<<<< HEAD
                     ${H5PART_INCLUDE_DIR}
                     ${Tut_INCLUDE_DIRS}
                     ${BoostMPLCartesianProduct_INCLUDE_DIR}
-=======
                     ${PEGTL_INCLUDE_PATH}
                     ${RANDOM123_INCLUDE_PATH}
                     ${H5Part_INCLUDE_DIRS}
                     ${LAPACKE_INCLUDE}
->>>>>>> 643f0721
                     ${TPL_DIR}/include
                     ${TPL_DIR}/include/tut
                     ${TPL_DIR}/charm/include
