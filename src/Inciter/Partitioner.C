// *****************************************************************************
/*!
  \file      src/Inciter/Partitioner.C
  \copyright 2012-2015, J. Bakosi, 2016-2018, Los Alamos National Security, LLC.
  \brief     Charm++ chare partitioner group used to perform mesh partitioning
  \details   Charm++ chare partitioner group used to parform mesh partitioning.

    The implementation uses the Charm++ runtime system and is fully
    asynchronous, overlapping computation, communication as well as I/O. The
    algorithm utilizes the structured dagger (SDAG) Charm++ functionality. The
    high-level overview of the algorithm structure and how it interfaces with
    Charm++ is discussed in the Charm++ interface file
    src/Inciter/partitioner.ci. See also src/Inciter/Partitioner.h for the
    asynchronous call graph.
*/
// *****************************************************************************

#include "Partitioner.h"
#include "DerivedData.h"
#include "Reorder.h"
#include "Inciter/Options/Scheme.h"

namespace inciter {

extern ctr::InputDeck g_inputdeck;

} // inciter::

using inciter::Partitioner;

Partitioner::Partitioner(
  const std::vector< CkCallback >& cb,
  const CProxy_Transporter& host,
  const tk::CProxy_Solver& solver,
  const CProxy_BoundaryConditions& bc,
  const Scheme& scheme,
  std::size_t nbfac,
  const std::map< int, std::vector< std::size_t > >& bface,
  const std::vector< std::size_t >& triinpoel ) :
  m_cb( cb[0], cb[1], cb[2], cb[3], cb[4], cb[5], cb[6] ),
  m_host( host ),
  m_solver( solver ),
  m_bc( bc ),
  m_scheme( scheme ),
  m_npe( 0 ),
  m_reqNodes(),
  m_reqEdges(),
  m_start( 0 ),
  m_noffset( 0 ),
  m_nquery( 0 ),
  m_nmask( 0 ),
  m_tetinpoel(),
  m_gelemid(),
  m_centroid(),
  m_nchare( 0 ),
  m_lower( 0 ),
  m_upper( 0 ),
  m_ncomm(),
  m_ecomm(),
  m_ncommunication(),
  m_ecommunication(),
  m_nodeset(),
  m_edgeset(),
  m_linnodes(),
  m_linedges(),
  m_chinpoel(),
  m_chfilenodes(),
  m_chedgenodes(),
  m_cost( 0.0 ),
  m_bnodechares(),
  m_edgechares(),
  m_msum(),
  m_msumed(),
  m_nbfac( nbfac ),
  m_bface( bface ),
  m_triinpoel( triinpoel )
// *****************************************************************************
//  Constructor
//! \param[in] cb Charm++ callbacks
//! \param[in] host Host Charm++ proxy we are being called from
//! \param[in] solver Linear system solver proxy
//! \param[in] bc Boundary conditions group proxy
//! \param[in] scheme Discretization scheme
//! \param[in] nbfac Total number of boundary faces
//! \param[in] bface Face lists mapped to side set ids
//! \param[in] triinpoel Interconnectivity of points and boundary-face
// *****************************************************************************
{
  tk::ExodusIIMeshReader
    er( g_inputdeck.get< tag::cmd, tag::io, tag::input >() );

  // Read our contiguously-numbered chunk of the mesh graph from file
  readGraph( er );

  // If a geometric partitioner is selected, compute element centroid coords
  const auto alg = g_inputdeck.get< tag::selected, tag::partitioner >();
  if ( tk::ctr::PartitioningAlgorithm().geometric(alg) )
    computeCentroids( er );
  else
    contribute( m_cb.get< tag::part >() );
}

void
Partitioner::partition( int nchare )
// *****************************************************************************
//  Partition the computational mesh
//! \param[in] nchare Number of parts the mesh will be partitioned into
// *****************************************************************************
{
  m_nchare = nchare;
  const auto alg = g_inputdeck.get< tag::selected, tag::partitioner >();
  const auto che = tk::zoltan::geomPartMesh( alg,
                                             m_centroid,
                                             m_gelemid,
                                             m_tetinpoel.size()/4,
                                             nchare );

  // send progress report to host
  if ( g_inputdeck.get< tag::cmd, tag::feedback >() ) m_host.pepartitioned();

  Assert( che.size() == m_gelemid.size(), "Size of ownership array does "
          "not equal the number of mesh graph elements" );

  // Construct global mesh node ids for each chare and distribute
  distribute( chareNodes(che) );

  // Free storage of element connectivity, element centroids, and element
  // IDs as they are no longer needed after the mesh partitioning.
  tk::destroy( m_gelemid );
  tk::destroy( m_centroid );
}

void
Partitioner::offset( int p, std::size_t u )
// *****************************************************************************
//  Receive number of uniquely assigned global mesh node IDs from lower PEs
//! \param[in] p PE ID
//! \param[in] u Number of mesh node IDs PE p will assign IDs to
//! \details This function computes the offset each PE will need to start
//!   assigning its new node IDs from (for those nodes that are not assigned
//!   new IDs by any PEs with lower indices). The offset for a PE is the
//!   offset for the previous PE plus the number of node IDs the previous PE
//!   (uniquely) assigns new IDs for minus the number of node IDs the
//!   previous PE receives from others (lower PEs). This is computed here in
//!   a parallel/distributed fashion by each PE sending its number of node
//!   IDs (that it uniquely assigns) to all PEs. Note that each PE would
//!   only need to send this information to higher PEs, but instead this
//!   function is called in a broadcast fashion, because that is more
//!   efficient than individual calls to only the higher PEs. Therefore when
//!   computing the offsets, we only count the lower PEs. When this is done,
//!   we have the precise communication map as well as the start offset on
//!   all PEs and so we can start the distributed global mesh node ID
//!   reordering.
// *****************************************************************************
{
  if (p < CkMyPe()) m_start += u;
  if (++m_noffset == static_cast<std::size_t>(CkNumPes())) reorder();
}


void
Partitioner::request( int p, const std::unordered_set< std::size_t >& nd )
// *****************************************************************************
//  Request new global node IDs for old node IDs
//! \param[in] p PE request coming from and to which we send new IDs to
//! \param[in] nd Set of old node IDs whose new IDs are requested
// *****************************************************************************
{
  // Queue up requesting PE and node IDs
  m_reqNodes.push_back( { p, nd } );
  // Trigger SDAG wait signaling that node IDs have been requested from us
  nodes_requested_complete();
}

void
Partitioner::request( int p, const tk::UnsMesh::Edges& ed )
// *****************************************************************************
//  Request new global node IDs for edges
//! \param[in] p PE request coming from and to which we send new IDs to
//! \param[in] ed Set of edges whose new IDs are requested
// *****************************************************************************
{
  // Queue up requesting PE and node IDs
  m_reqEdges.push_back( { p, ed } );
  // Trigger SDAG wait signaling that node IDs have been requested from us
  nodes_requested_complete();
}

void
Partitioner::neworder(const std::unordered_map< std::size_t, std::size_t >& nd)
// *****************************************************************************
//  Receive new (reordered) global node IDs
//! \param[in] nd Map associating new to old node IDs
// *****************************************************************************
{
  // Signal to the runtime system that we have participated in reordering
  participated_complete();
  // Store new node IDs associated to old ones
  for (const auto& p : nd) m_linnodes[ p.first ] = p.second;
  // If all our nodes have new IDs assigned, signal that to the runtime
  if (m_linnodes.size() == m_nodeset.size()) nodesreorder_complete();
}

void
Partitioner::neworder( const tk::UnsMesh::EdgeNodes& ed )
// *****************************************************************************
//  Receive new global node IDs associated to edge-nodes
//! \param[in] ed Map associating node IDs to edges
// *****************************************************************************
{
  // Signal to the runtime system that we have participated in reordering
  participated_complete();
  // Store node IDs associated to edge
  for (const auto& e : ed) m_linedges[ e.first ] = e.second;
  // If all our edges have new IDs assigned, signal that to the runtime
  if (m_linedges.size() == m_edgeset.size()) edgesreorder_complete();
}

void
Partitioner::add( int frompe,
  const std::unordered_map< int, std::vector< std::size_t > >& n )
// *****************************************************************************
//! Receive mesh node IDs associated to chares we own
//! \param[in] n Mesh node indices associated to chare IDs
//! \param[in] frompe PE call coming from
// *****************************************************************************
{
  for (const auto& c : n) {
    Assert( pe(c.first) == CkMyPe(), "PE " + std::to_string(CkMyPe()) +
            " received a chareid-nodeidx-vector pair whose chare it does"
            " not own" );
    auto& inpoel = m_chinpoel[ c.first ];
    inpoel.insert( end(inpoel), begin(c.second), end(c.second) );
  }

  thisProxy[ frompe ].recv();
}

void
Partitioner::recv()
// *****************************************************************************
//  Acknowledge received node IDs
// *****************************************************************************
{
  if (--m_npe == 0) contribute( m_cb.get< tag::distributed >() );
}

void
Partitioner::flatten()
// *****************************************************************************
//  Prepare owned mesh node IDs for reordering
//! \details The 'flatten' is used here as a concatenation of a data
//!   structure that stores date categorized by chares owned on this PE. The
//!   result of the flattening is thus a simpler data structure that is no
//!   longer categorized by (or associated to) chares.
// *****************************************************************************
{
  // Optionally refine mesh if requested
  const auto ir = g_inputdeck.get< tag::amr, tag::init >();
  if (ir == ctr::AMRInitialType::UNIFORM) refine();

  // Make sure we are not fed garbage
  Assert( m_chinpoel.size() ==
            static_cast< std::size_t >( chareDistribution()[1] ),
          "Global mesh nodes ids associated to chares on PE " +
          std::to_string( CkMyPe() ) + " is incomplete" );

  // Collect chare IDs we own associated to edges
  for (const auto& c : m_chedgenodes)
    for (const auto& e : c.second)
      m_edgechares[ e.first ].push_back( c.first );
  // Make chare IDs (associated to edges) unique
  for (auto& c : m_edgechares) tk::unique( c.second );

  // Flatten node IDs of elements our chares operate on
  for (const auto& c : m_chinpoel)
    for (auto i : c.second)
      m_nodeset.insert( i );

  // Flatten edges of elements our chares operate on
  for (const auto& c : m_chedgenodes)
    for (const auto& e : c.second)
      m_edgeset.insert( e.first );

  // Find chare-boundary nodes of all chares on this PE
  for (const auto& c : m_chinpoel) {    // for all chare connectivities
    // generate local ids and connectivity from global connectivity
    auto el = tk::global2local( c.second );
    const auto& inpoel = std::get< 0 >( el );   // local connectivity
    const auto& gid = std::get< 1 >( el );      // local->global node ids
    auto esup = tk::genEsup( inpoel, 4 );       // elements surrounding points
    auto esuel = tk::genEsuelTet( inpoel, esup ); // elems surrounding elements
    // collect chare boundary nodes
    for (std::size_t e=0; e<esuel.size()/4; ++e) {
      auto mark = e*4;
      for (std::size_t f=0; f<4; ++f) {
        if (esuel[mark+f] == -1) {
          auto A = gid[ inpoel[ mark+tk::lpofa[f][0] ] ];
          auto B = gid[ inpoel[ mark+tk::lpofa[f][1] ] ];
          auto C = gid[ inpoel[ mark+tk::lpofa[f][2] ] ];
          m_bnodechares[ A ].push_back( c.first );
          m_bnodechares[ B ].push_back( c.first );
          m_bnodechares[ C ].push_back( c.first );
        }
      }
    }
  }
  // Make node chare lists unique
  for (auto& n : m_bnodechares) tk::unique( n.second );

  // send progress report to host
  if ( g_inputdeck.get< tag::cmd, tag::feedback >() ) m_host.peflattened();

  // Signal host that we are ready for computing the communication map,
  // required for parallel distributed global mesh node reordering
  contribute( m_cb.get< tag::flattened >() );
}

void
Partitioner::lower( std::size_t low )
// *****************************************************************************
//  Receive lower bound of node IDs our PE operates on after reordering
//! \param[in] low Lower bound of node IDs assigned to us
// *****************************************************************************
{
  m_lower = low;
  lower_complete();
}

void
Partitioner::stdCost( tk::real av )
// *****************************************************************************
//  Compute the variance of the communication cost
//! \param[in] av Average of the communication cost
//! \details Computing the standard deviation is done via computing and
//!   summing up the variances on each PE and asynchronously reducing the
//!   sum to our host.
// *****************************************************************************
{
  tk::real var = (m_cost-av)*(m_cost-av);
  contribute( sizeof(tk::real), &var, CkReduction::sum_double,
              m_cb.get< tag::stdcost >() );
}

tk::real
Partitioner::cost( std::size_t l, std::size_t u )
// *****************************************************************************
//  Compute communication cost on our PE
//! \param[in] l Lower global node ID this PE works on
//! \param[in] u Upper global node ID this PE works on
//! \return Communication cost for our PE
//! \details The cost is a real number between 0 and 1, defined as the
//!   number of mesh points we do not own, i.e., need to send to some other
//!   PE, divided by the total number of points we contribute to. The lower
//!   the better.
// *****************************************************************************
{
  std::size_t ownpts = 0, compts = 0;
  for (auto p : m_nodeset) if (p >= l && p < u) ++ownpts; else ++compts;

  // Free storage of unique global node IDs chares on our PE will contribute to
  // as it is no longer needed after computing the communication cost.
  tk::destroy( m_nodeset );

  return static_cast<tk::real>(compts) / static_cast<tk::real>(ownpts + compts);
}

void
Partitioner::gather()
// *****************************************************************************
//  Start gathering global node IDs this PE will need to receive (instead of
//  assign) during reordering
// *****************************************************************************
{
  // Exctract boundary chare nodes to vector
  std::vector< std::size_t > bnodes( m_bnodechares.size() );
  std::size_t i = 0;
  for (const auto& n : m_bnodechares) bnodes[ i++ ] = n.first;

  // Send chare boundary nodes to all PEs in a broadcast fashion
  thisProxy.query( CkMyPe(), bnodes );

  // send progress report to host
  if ( g_inputdeck.get< tag::cmd, tag::feedback >() ) m_host.pegather();
}

void
Partitioner::query( int p, const std::vector< std::size_t >& bnodes )
// *****************************************************************************
//  Query our global node IDs by other PEs so they know if they are to receive
//  IDs for those from during reordering
//! \param[in] p Querying PE
//! \param[in] nodes List of global mesh node IDs to query
//! \details Note that every PE calls this function in a broadcast fashion,
//!   including our own. However, to compute the correct result, this would
//!   only be necessary for PEs whose ID is higher than ours. However, the
//!   broadcast (calling everyone) is more efficient. This also results in a
//!   simpler logic, because every PE goes through this single call path.
//!   The returned mask is simply a boolean array signaling if the node ID
//!   is found (owned).
// *****************************************************************************
{
  std::unordered_map< std::size_t, std::vector< int > > cn;
  for (auto j : bnodes) {
    const auto it = m_nodeset.find( j );
    if (it != end(m_nodeset)) {
      const auto& c = tk::cref_find( m_bnodechares, j );
      auto& chares = cn[j];
      chares.insert( end(chares), begin(c), end(c) );
    }
  }

  // when we have heard from all PEs, send progress report to host
  if ( g_inputdeck.get< tag::cmd, tag::feedback >() &&
       ++m_nquery == static_cast<std::size_t>(CkNumPes()) )
    m_host.pequery();

  thisProxy[ p ].mask( CkMyPe(), cn );
}

void
Partitioner::mask(
  int p,
  const std::unordered_map< std::size_t, std::vector< int > >& cn )
// *****************************************************************************
//  Receive mask of to-be-received global mesh node IDs
//! \param[in] p The PE uniquely assigns the node IDs marked listed in ch
//! \param[in] cn Vector containing the set of potentially multiple chare
//!   IDs that we own (i.e., contribute to) for all of our node IDs.
//! \details Note that every PE will call this function, since query() was
//!   called in a broadcast fashion and query() answers to every PE once.
//!   This is more efficient than calling only the PEs from which we would
//!   have to receive results from. Thus the incoming results are only
//!   interesting from PEs with lower IDs than ours.
// *****************************************************************************
{
  // Store the old global mesh node IDs associated to chare IDs bordering the
  // mesh chunk held by and associated to chare IDs we own. This loop computes
  // m_msum, a symmetric chare-node communication map, that associates (in its
  // inner map) a unique set of global node IDs to areceiving chare ID, both
  // associated (in its outer map) to a sending chare ID.

  // the mesh chunk held by and associated to chare IDs we own
  for (const auto& h : cn) {
    const auto& chares = tk::ref_find( m_bnodechares, h.first );
    for (auto c : chares) {           // surrounded chares
      auto& sch = m_msum[c];
      for (auto s : h.second)         // surrounding chares
        if (s != c) sch[ s ].insert( h.first );
    }
  }

  // Associate global mesh node IDs to lower PEs we will need to receive from
  // during node reordering. The choice of associated container is std::map,
  // which is ordered (vs. unordered, hash-map). This is required by the
  // following operation that makes the mesh node IDs unique in the
  // communication map. (We are called in an unordered fashion, so we need to
  // collect from all PEs and then we need to make the node IDs unique, keeping
  // only the lowest PEs a node ID is associated with.) Note that m_ncomm is an
  // asymmetric PE-node communication map, associating a set of unique global
  // node IDs to PE IDs from which we (this PE) will need to receive newly
  // assigned node IDs during global mesh node reordering. This map is
  // asymmetric, beacuse of the agreement of the reordering that if a mesh node
  // is shared by multiple PEs, the PE with the lowest ID gets to assign a new
  // ID to it and all others must receive it instead of assigning it.

  if (p < CkMyPe()) {
    auto& id = m_ncomm[ p ];
    for (const auto& h : cn) id.insert( h.first );
  }

  if (++m_nmask == static_cast<std::size_t>(CkNumPes())) {
    // Make sure we have received all we need
    Assert( m_ncomm.size() == static_cast<std::size_t>(CkMyPe()),
            "Communication map size on PE " +
            std::to_string(CkMyPe()) + " must equal " +
            std::to_string(CkMyPe()) );
    // Fill new hash-map, keeping only unique node IDs obtained from the
    // lowest possible PEs
    for (auto c=m_ncomm.cbegin(); c!=m_ncomm.cend(); ++c) {
      auto& n = m_ncommunication[ c->first ];
      for (auto j : c->second)
        if (std::none_of( m_ncomm.cbegin(), c,
             [ j ]( const typename decltype(m_ncomm)::value_type& s )
             { return s.second.find(j) != end(s.second); } )) {
          n.insert(j);
        }
      if (n.empty()) m_ncommunication.erase( c->first );
    }
    // Free storage of temporary communication map used to receive global
    // mesh node IDs as it is no longer needed once the final communication
    // map is generated.
    tk::destroy( m_ncomm );
    // Count up total number of nodes and (nodes associated to edges) we
    // will need receive during reordering
    std::size_t nrecv = 0, erecv = 0;
    for (const auto& u : m_ncommunication) nrecv += u.second.size();

    // send progress report to host
    if ( g_inputdeck.get< tag::cmd, tag::feedback >() ) m_host.pemask();

    // Compute number of mesh node IDs we will assign IDs to
    auto nuniq = m_nodeset.size() - nrecv + m_edgeset.size() - erecv;

    // Start computing PE offsets for node reordering
    thisProxy.offset( CkMyPe(), nuniq );
  }
}

void
Partitioner::readGraph( tk::ExodusIIMeshReader& er )
// *****************************************************************************
//  Read our contiguously-numbered chunk of the mesh graph from file
//! \param[in] er ExodusII mesh reader
// *****************************************************************************
{
  // Get number of mesh points and number of tetrahedron elements in file
  er.readElemBlockIDs();
  auto nel = er.nelem( tk::ExoElemType::TET );

  // Read our contiguously-numbered chunk of tetrahedron element
  // connectivity from file and also generate and store the list of global
  // element indices for our chunk of the mesh
  auto npes = static_cast< std::size_t >( CkNumPes() );
  auto mype = static_cast< std::size_t >( CkMyPe() );
  auto chunk = nel / npes;
  auto from = mype * chunk;
  auto till = from + chunk;
  if (mype == npes-1) till += nel % npes;
  er.readElements( {{from, till-1}}, tk::ExoElemType::TET, m_tetinpoel );
  m_gelemid.resize( till-from );
  std::iota( begin(m_gelemid), end(m_gelemid), from );

  // send progress report to host
  if ( g_inputdeck.get< tag::cmd, tag::feedback >() ) m_host.pegraph();

  uint64_t nelem = m_gelemid.size();
  contribute( sizeof(uint64_t), &nelem, CkReduction::sum_int,
              m_cb.get< tag::load >() );
}

void
Partitioner::computeCentroids( tk::ExodusIIMeshReader& er )
// *****************************************************************************
//  Compute element centroid coordinates
//! \param[in] er ExodusII mesh reader
//! \note This function reads
// *****************************************************************************
{
  auto el = tk::global2local( m_tetinpoel );
  const auto& gid = std::get< 1 >( el );
  const auto& lid = std::get< 2 >( el );

  // Read node coordinates of our chunk of the mesh elements from file
  auto coord = er.readNodes( gid );
  const auto& x = std::get< 0 >( coord );
  const auto& y = std::get< 1 >( coord );
  const auto& z = std::get< 2 >( coord );

  // Make room for element centroid coordinates
  auto& cx = m_centroid[0];
  auto& cy = m_centroid[1];
  auto& cz = m_centroid[2];
  auto num = m_tetinpoel.size()/4;
  cx.resize( num );
  cy.resize( num );
  cz.resize( num );

  // Compute element centroids for our chunk of the mesh elements
  for (std::size_t e=0; e<num; ++e) {
    auto A = tk::cref_find( lid, m_tetinpoel[e*4+0] );
    auto B = tk::cref_find( lid, m_tetinpoel[e*4+1] );
    auto C = tk::cref_find( lid, m_tetinpoel[e*4+2] );
    auto D = tk::cref_find( lid, m_tetinpoel[e*4+3] );
    cx[e] = (x[A] + x[B] + x[C] + x[D]) / 4.0;
    cy[e] = (y[A] + y[B] + y[C] + y[D]) / 4.0;
    cz[e] = (z[A] + z[B] + z[C] + z[D]) / 4.0;
  }

  contribute( m_cb.get< tag::part >() );
}

std::unordered_map< int, std::vector< std::size_t > >
Partitioner::chareNodes( const std::vector< std::size_t >& che ) const
// *****************************************************************************
//  Construct global mesh node ids for each chare
//! \param[in] che Chares of elements: array of chare ownership IDs mapping
//!   graph elements to Charm++ chares. Size: number of elements in the
//!   chunk of the mesh graph on this PE.
//! \return Vector of global mesh node ids connecting elements owned by each
//!   chare on this PE
//! \note The chare IDs, as keys in the map constructed here, are simply the
//!   chare IDs returned by the partitioner assigning mesh elements to these
//!   chares. It does not mean that these chare IDs are owned on this PE.
// *****************************************************************************
{
  Assert( che.size() == m_gelemid.size(), "The size of the global element "
          "index and the chare element arrays must equal" );
  Assert( che.size() == m_tetinpoel.size()/4, "The size of the mesh "
          "connectivity / 4 and the chare element arrays must equal" );

  // Categorize global mesh node ids of elements by chares
  std::unordered_map< int, std::vector< std::size_t > > nodes;
  for (std::size_t e=0; e<che.size(); ++e) {
    auto& c = nodes[ static_cast<int>(che[e]) ];
    for (std::size_t n=0; n<4; ++n) c.push_back( m_tetinpoel[e*4+n] );
  }

  // Make sure all PEs have chares assigned
  Assert( !nodes.empty(), "No nodes have been assigned to chares on PE " +
          std::to_string(CkMyPe()) );

  // This check should always be done, hence ErrChk and not Assert, as it
  // can result from particular pathological combinations of (1) too large
  // degree of virtualization, (2) too many PEs, and/or (3) too small of a
  // mesh and not due to programmer error.
  for(const auto& c : nodes)
    ErrChk( !c.second.empty(),
            "Overdecomposition of the mesh is too large compared to the "
            "number of work units computed based on the degree of "
            "virtualization desired. As a result, there would be at least "
            "one work unit with no mesh elements to work on, i.e., nothing "
            "to do. Solution 1: decrease the virtualization to a lower "
            "value using the command-line argument '-u'. Solution 2: "
            "decrease the number processing elements (PEs) using the "
            "charmrun command-line argument '+pN' where N is the number of "
            "PEs, which implicitly increases the size (and thus decreases "
            "the number) of work units.)" );

  return nodes;
}

void
Partitioner::distribute(
  std::unordered_map< int, std::vector< std::size_t > >&& n )
// *****************************************************************************
//  Distribute global mesh node IDs to their owner PEs
//! \param[in] n Global mesh node IDs connecting elements associated to
//!   chare IDs on this PE resulting from partitioning the mesh elements.
//!   Note that this data is moved in.
// *****************************************************************************
{
  auto dist = chareDistribution();

  for (int c=0; c<dist[1]; ++c) {
    auto chid = CkMyPe() * dist[0] + c;   // compute owned chare ID
    const auto it = n.find( chid );       // attempt to find its nodes
    if (it != end(n)) {                   // if found
      m_chinpoel.insert( *it );           // move over owned key-value pairs
      n.erase( it );                      // remove chare ID and nodes
    }
    Assert( n.find(chid) == end(n), "Not all owned node IDs stored" );
  }

  // Construct export map associating those map entries (mesh node indices
  // associated to chare IDs) owned by chares we do not own. Outer key: PE
  // to export to, inner key: chare ID, value: vector of global node IDs
  std::unordered_map< int,
    std::unordered_map< int, std::vector< std::size_t > > > exp;
  for (auto&& c : n) exp[ pe(c.first) ].insert( std::move(c) );

  // Export chare IDs and node IDs we do not own to fellow PEs
  m_npe = exp.size();
  for (const auto& p : exp)
    thisProxy[ p.first ].add( CkMyPe(), p.second );

  // send progress report to host
  if ( g_inputdeck.get< tag::cmd, tag::feedback >() ) m_host.pedistributed();

  if (m_npe == 0) contribute( m_cb.get< tag::distributed >() );
}

std::array< int, 2 >
Partitioner::chareDistribution() const
// *****************************************************************************
//  Compute chare distribution
//! \return Chunksize, i.e., number of chares per all PEs except the last
//!   one, and the number of chares for my PE
//! \details Chare ids are distributed to PEs in a linear continguous order
//!   with the last PE taking the remainder if the number of PEs is not
//!   divisible by the number chares. For example, if nchare=7 and npe=3,
//!   the chare distribution is PE0: 0 1, PE1: 2 3, and PE2: 4 5 6. As a
//!   result of this distribution, all PEs will have their chare-categorized
//!   element connectivity filled with the global mesh node IDs associated
//!   to the Charm++ chare IDs each PE owns.
// *****************************************************************************
{
  auto chunksize = m_nchare / CkNumPes();
  auto mynchare = chunksize;
  if (CkMyPe() == CkNumPes()-1) mynchare += m_nchare % CkNumPes();
  return {{ chunksize, mynchare }};
}

void
Partitioner::reorder()
// *****************************************************************************
//  Reorder global mesh node IDs
// *****************************************************************************
{
  // Activate SDAG waits for having requests arrive from other PEs for some
  // of our node IDs; and for computing/receiving lower and upper bounds of
  // global node IDs our PE operates on after reordering
  wait4prep();
  wait4bounds();
  wait4reorder();

  // In serial signal to the runtime system that we have participated in
  // reordering. This is required here because this is only triggered if
  // communication is required during mesh node reordering. See also
  // particioner.ci.
  if (CkNumPes() == 1) participated_complete();

  // Send out request for new global node IDs for nodes we do not reorder
  for (const auto& c : m_ncommunication)
    thisProxy[ c.first ].request( CkMyPe(), c.second );

  // Send out request for new global node IDs for edges we do not reorder
  for (const auto& e : m_ecommunication)
    thisProxy[ e.first ].request( CkMyPe(), e.second );

  // Lambda to decide if node ID is being assigned a new ID by us
  auto ownnode = [ this ]( std::size_t p ) {
    using Set = typename std::remove_reference<
                  decltype(m_ncommunication) >::type::value_type;
    return !std::any_of( m_ncommunication.cbegin(), m_ncommunication.cend(),
                         [&](const Set& s)
                         { return s.second.find(p) != s.second.cend(); } );
  };

  // Lambda to decide if edge-node ID is being assigned a new ID by us
  auto ownedge = [ this ]( const tk::UnsMesh::Edge& e ) {
    using Set = typename std::remove_reference<
                  decltype(m_ecommunication) >::type::value_type;
    return !std::any_of( m_ecommunication.cbegin(), m_ecommunication.cend(),
                         [&](const Set& s)
                         { return s.second.find(e) != s.second.cend(); } );
  };

  // Reorder our chunk of the mesh node IDs by looping through all of our
  // node IDs (resulting from reading our chunk of the mesh cells). We test
  // if we are to assign a new ID to a node ID, and if so, we assign new ID,
  // i.e., reorder, by constructing a map associating new to old IDs. We
  // also count up the reordered nodes, which also serves as the new node
  // id.
  for (auto p : m_nodeset)
    if (ownnode(p))
      m_linnodes[ p ] = m_start++;

  // Reorder our chunk of the mesh edges by looping through all of our edges
  // (resulting from initial uniform refinement of our chunk of the mesh
  // cells). We test if we are to assign a new ID to an edge, and if so, we
  // assign new ID, i.e., reorder, by constructing a map associating new
  // node IDs to edges. We also count up the reordered edge-nodes, which
  // also serves as the new node id.
  for (const auto& e : m_edgeset)
    if (ownedge(e)) m_linedges[ e ] = m_start++;

  // Trigger SDAG wait indicating that reordering own node IDs are complete
  reorderowned_complete();

  // If all our nodes have new IDs assigned, signal that to the runtime
  if (m_linnodes.size() == m_nodeset.size()) nodesreorder_complete();

  // If all our edges have new IDs assigned, signal that to the runtime
  if (m_linedges.size() == m_edgeset.size()) edgesreorder_complete();
}

int
Partitioner::pe( int id ) const
// *****************************************************************************
//  Return processing element for chare id
//! \param[in] id Chare id
//! \return PE that creates the chare
//! \details This is computed based on a simple contiguous linear
//!   distribution of chare ids to PEs.
// *****************************************************************************
{
  Assert( m_nchare > 0, "Number of chares must be a positive number" );
  auto p = id / (m_nchare / CkNumPes());
  if (p >= CkNumPes()) p = CkNumPes()-1;
  Assert( p < CkNumPes(), "Assigning to nonexistent PE" );
  return p;
}

void
Partitioner::prepare()
// *****************************************************************************
//  Associate new node IDs to old ones and return them to the requestor(s)
// *****************************************************************************
{
  // Signal to the runtime system that we have participated in reordering
  participated_complete();

  // Find and return new node IDs to sender
  for (const auto& r : m_reqNodes) {
    std::unordered_map< std::size_t, std::size_t > n;
    for (auto p : r.second) n[ p ] = tk::cref_find( m_linnodes, p );
    thisProxy[ r.first ].neworder( n );
    tk::destroy( n );
  }

  tk::destroy( m_reqNodes ); // Clear queue of requests just fulfilled

  // Find and return new node IDs associated to edges to sender
  for (const auto& r : m_reqEdges) {
    tk::UnsMesh::EdgeNodes n;
    for (const auto& e : r.second) n[ e ] = tk::cref_find( m_linedges, e );
    thisProxy[ r.first ].neworder( n );
    tk::destroy( n );
  }

  tk::destroy( m_reqEdges ); // Clear queue of requests just fulfilled

  wait4prep();      // Re-enable SDAG wait for preparing new node requests

  // Re-enable trigger signaling that reordering of owned node IDs are
  // complete right away
  reorderowned_complete();
}

void
Partitioner::generate_compact_inpoel()
// *****************************************************************************
//  Generate compact mesh connectivity
// *****************************************************************************
{
  // Concatenate mesh connectivities of our chares
  tk::destroy(m_tetinpoel);

  std::size_t nn = 0;

  // M_chinpoel contains an array of size chars.
  // Each slot in the array contains "connectivity"
  // This is a vector of size_t. This is tets?

  // This loop counts up the total number of elements in all lsots of
  // m_chinpoel
  for (const auto &c : m_chinpoel)
  {
      nn += c.second.size();
  }

  // Resize global array to avoid resize later
  m_tetinpoel.resize(nn);

  // Flatten out m_chinpoel into m_tetinpoel
  size_t n = 0;
  for (const auto &c : m_chinpoel) {
      for (auto i : c.second) {
          m_tetinpoel[n++] = i;
      }
  }
}

// void
// Partitioner::refine()
// // *****************************************************************************
// //  Uniformly refine our mesh replacing each tetrahedron with 8 new ones
// // *****************************************************************************
// {
//   generate_compact_inpoel();
// 
//   // Create AMR object
//   AMR::mesh_adapter_t* mesh_adapter = new AMR::mesh_adapter_t();
// 
//   // Generate unique edges (nodes connected to nodes)?
// 
//   // shift to zero-based node IDs
//   // Find min/max to shift
//   auto minmax = std::minmax_element(begin(m_tetinpoel), end(m_tetinpoel));
// 
//   std::array<std::size_t, 2> ext{{*minmax.first, *minmax.second}};
//   auto nnode = ext[1] - ext[0] + 1;
// 
//   mesh_adapter->init(m_tetinpoel, nnode);
// 
//   // Do uniform refinement
//   mesh_adapter->uniform_refinement();
// 
//   // TODO: Do we need to replicate the shift?
// 
//   /*
//   // Perform shift
//   for (auto &i : m_tetinpoel) {
//   i -= ext[0];
//   }
// 
//   // TODO: Is there a reason we want to not enforce 0 based no ids
//   // always? (i.e not put them back?)
// 
//   // Generate elements surrounding points..? If we have tets, why do we
//   // need to do this? Can't we just generate edges?
//   auto esup = tk::genEsup(m_tetinpoel, 4);
// 
//   for (auto &i : m_tetinpoel) i += ext[0];  // shift back node IDs
// 
//   std::unordered_map<std::size_t, std::unordered_set<std::size_t> > star;
// 
//   for (std::size_t j = 0; j < nnode; ++j) {
//   for (std::size_t i = esup.second[j] + 1; i <= esup.second[j + 1]; ++i) {
//   for (std::size_t n = 0; n < 4; ++n) {
//   auto p = ext[0] + j;
//   auto q = m_tetinpoel[esup.first[i] * 4 + n];
//   if (p < q) star[p].insert(q);
//   if (p > q) star[q].insert(p);
//   }
//   }
//   }
// 
//   // Starting node ID (on all PEs) while assigning new edge-nodes
//   nnode = tk::ExodusIIMeshReader(g_inputdeck.get<tag::cmd, tag::io,
//   tag::input>()).readHeader();
// 
//   // Add new edge-nodes
//   tk::UnsMesh::EdgeNodes edgenodes;
//   for (const auto &s : star) {
//   for (auto q : s.second) {
//   edgenodes[ {{ s.first, q }} ] = nnode++;
//   }
//   }
//   */
// 
//   tk::destroy(m_tetinpoel);
// 
//   // Generate maps associating new node IDs (as in producing
//   // contiguous-row-id linear system contributions)to edges (a pair of old
//   // node IDs) in tk::UnsMesh::EdgeNodes maps, associated to and categorized
//   // by chares. Note that the new edge-node IDs assigned here will be
//   // overwritten with globally unique node IDs after reordering.
//   for (const auto& conn : m_chinpoel) {
//       auto& en = m_chedgenodes[ conn.first ];
//       for (std::size_t e=0; e<conn.second.size()/4; ++e) {
//           const auto A = conn.second[e*4+0];
//           const auto B = conn.second[e*4+1];
//           const auto C = conn.second[e*4+2];
//           const auto D = conn.second[e*4+3];
//           // Look up the added node IDs based on old ids {A,B}
//           // (vector)
// 
//           /*
//              const auto AB = tk::cref_find( edgenodes, {{ A,B }} );
//              const auto AC = tk::cref_find( edgenodes, {{ A,C }} );
//              const auto AD = tk::cref_find( edgenodes, {{ A,D }} );
//              const auto BC = tk::cref_find( edgenodes, {{ B,C }} );
//              const auto BD = tk::cref_find( edgenodes, {{ B,D }} );
//              const auto CD = tk::cref_find( edgenodes, {{ C,D }} );
//              */
// 
//           // TODO: We should likely check the return values here
//           const int AB = mesh_adapter->node_connectivity.find(A, B);
//           const int AC = mesh_adapter->node_connectivity.find(A, C);
//           const int AD = mesh_adapter->node_connectivity.find(A, D);
//           const int BC = mesh_adapter->node_connectivity.find(B, C);
//           const int BD = mesh_adapter->node_connectivity.find(B, D);
//           const int CD = mesh_adapter->node_connectivity.find(C, D);
// 
//           en[ {{A,B}} ] = static_cast<size_t>(AB);
//           en[ {{A,C}} ] = static_cast<size_t>(AC);
//           en[ {{A,D}} ] = static_cast<size_t>(AD);
//           en[ {{B,C}} ] = static_cast<size_t>(BC);
//           en[ {{B,D}} ] = static_cast<size_t>(BD);
//           en[ {{C,D}} ] = static_cast<size_t>(CD);
//       }
//   }
// 
//   generate_compact_inpoel();
// 
//   delete mesh_adapter;
// 
//   // TODO: This only needs to have set en? Which is m_chedgenodes.
// }


//! Uniformly refine our mesh replacing each tetrahedron with 8 new ones
void Partitioner::refine() {
  // Concatenate mesh connectivities of our chares
  tk::destroy( m_tetinpoel );
  std::size_t nn = 0;
  for (const auto& c : m_chinpoel) nn += c.second.size();
  m_tetinpoel.resize( nn );
  nn = 0;
  for (const auto& c : m_chinpoel)
    for (auto i : c.second)
      m_tetinpoel[ nn++ ] = i;
  // Generate unique edges (nodes connected to nodes)
  auto minmax = std::minmax_element( begin(m_tetinpoel), end(m_tetinpoel) );
  std::array< std::size_t, 2 > ext{{ *minmax.first, *minmax.second }};
  for (auto& i : m_tetinpoel) i -= ext[0];  // shift to zero-based node IDs
  auto esup = tk::genEsup( m_tetinpoel, 4 );
  for (auto& i : m_tetinpoel) i += ext[0];  // shift back node IDs
  auto nnode = ext[1] - ext[0] + 1;
  std::unordered_map< std::size_t, std::unordered_set< std::size_t > > star;
  for (std::size_t j=0; j<nnode; ++j)
    for (std::size_t i=esup.second[j]+1; i<=esup.second[j+1]; ++i )
      for (std::size_t n=0; n<4; ++n) {
        auto p = ext[0] + j;
        auto q = m_tetinpoel[ esup.first[i] * 4 + n ];
        if (p < q) star[p].insert( q );
        if (p > q) star[q].insert( p );
      }
  tk::destroy( m_tetinpoel );
  // Starting node ID (on all PEs) while assigning new edge-nodes
  nnode = tk::ExodusIIMeshReader( g_inputdeck.get< tag::cmd, tag::io,
                                    tag::input >() ).readHeader();
  // Add new edge-nodes
  tk::UnsMesh::EdgeNodes edgenodes;
  for (const auto& s : star)
    for (auto q : s.second)
      edgenodes[ {{ s.first, q }} ] = nnode++;
  // Generate maps associating new node IDs (as in producing
  // contiguous-row-id linear system contributions)to edges (a pair of old
  // node IDs) in tk::UnsMesh::EdgeNodes maps, associated to and categorized
  // by chares. Note that the new edge-node IDs assigned here will be
  // overwritten with globally unique node IDs after reordering.
  for (const auto& conn : m_chinpoel) {
    auto& en = m_chedgenodes[ conn.first ];
    for (std::size_t e=0; e<conn.second.size()/4; ++e) {
      const auto A = conn.second[e*4+0];
      const auto B = conn.second[e*4+1];
      const auto C = conn.second[e*4+2];
      const auto D = conn.second[e*4+3];
      const auto AB = tk::cref_find( edgenodes, {{ A,B }} );
      const auto AC = tk::cref_find( edgenodes, {{ A,C }} );
      const auto AD = tk::cref_find( edgenodes, {{ A,D }} );
      const auto BC = tk::cref_find( edgenodes, {{ B,C }} );
      const auto BD = tk::cref_find( edgenodes, {{ B,D }} );
      const auto CD = tk::cref_find( edgenodes, {{ C,D }} );
      en[ {{A,B}} ] = AB;
      en[ {{A,C}} ] = AC;
      en[ {{A,D}} ] = AD;
      en[ {{B,C}} ] = BC;
      en[ {{B,D}} ] = BD;
      en[ {{C,D}} ] = CD;
    }
  }
}


void
Partitioner::reordered()
// *****************************************************************************
//  Compute final result of reordering
//! \details This member function is called when both those node IDs that we
//!   assign a new ordering to as well as those assigned new IDs by other
//!   PEs have been reordered (and we contribute to) and we are ready (on
//!   this PE) to compute our final result of the reordering.
// *****************************************************************************
{
  // Free memory used by communication maps used to store nodes and
  // edge-nodes and associated PEs during reordering.
  tk::destroy( m_ncommunication );
  tk::destroy( m_ecommunication );

  // Free memory used by maps associating a list of chare IDs to old (as in
  // file) global mesh node IDs and to edges as no longer needed.
  tk::destroy( m_bnodechares );
  tk::destroy( m_edgechares );

  // Construct maps associating old node IDs (as in file) to new node IDs
  // (as in producing contiguous-row-id linear system contributions)
  // associated to chare IDs (outer key).
  for (const auto& c : m_chinpoel) {
    auto& nodes = m_chfilenodes[ c.first ];
    for (auto p : c.second)
      nodes[ tk::cref_find(m_linnodes,p) ] = p;
  }

  // Update node IDs of edges, i.e., the map values
  for (auto& c : m_chedgenodes)
    for (auto& e : c.second)
       e.second = tk::ref_find( m_linedges, e.first );

  if (!m_chedgenodes.empty()) {

    // Update chare-categorized element connectivities with new nodes and
    // newly added edge-nodes during initial unifor mesh refinement
    decltype(m_chinpoel) refinpoel;
    for (const auto& chi : m_chinpoel) {
      auto& ri = refinpoel[ chi.first ];
      const auto& edgenodes = tk::cref_find( m_chedgenodes, chi.first );
      for (std::size_t e=0; e<chi.second.size()/4; ++e) {
        auto A = chi.second[e*4+0];
        auto B = chi.second[e*4+1];
        auto C = chi.second[e*4+2];
        auto D = chi.second[e*4+3];
        const auto nA = tk::cref_find( m_linnodes, A );
        const auto nB = tk::cref_find( m_linnodes, B );
        const auto nC = tk::cref_find( m_linnodes, C );
        const auto nD = tk::cref_find( m_linnodes, D );
        const auto AB = tk::cref_find( edgenodes, {{ A,B }} );
        const auto AC = tk::cref_find( edgenodes, {{ A,C }} );
        const auto AD = tk::cref_find( edgenodes, {{ A,D }} );
        const auto BC = tk::cref_find( edgenodes, {{ B,C }} );
        const auto BD = tk::cref_find( edgenodes, {{ B,D }} );
        const auto CD = tk::cref_find( edgenodes, {{ C,D }} );
        // update connectivity of our mesh chunk
        std::vector< std::size_t > newelems{{ nA, AB, AC, AD,
                                              nB, BC, AB, BD,
                                              nC, AC, BC, CD,
                                              nD, AD, CD, BD,
                                              BC, CD, AC, BD,
                                              AB, BD, AC, AD,
                                              AB, BC, AC, BD,
                                              AC, BD, CD, AD }};
        ri.insert( end(ri), begin(newelems), end(newelems) );
      }
    }
    m_chinpoel = std::move( refinpoel );

    // Update chare-categorized mesh nodes surrounding our mesh chunk with
    // the reordered node IDs
    decltype(m_msum) newmsum;
    for (const auto& c : m_msum) {
      auto& m = newmsum[ c.first ];
      for (const auto& e : c.second) {
        auto& s = m[ e.first ];
        for (auto n : e.second)
          s.insert( tk::cref_find( m_linnodes, n ) );
      }
    }
    m_msum = std::move( newmsum );

    // Add newly added edge-nodes to chare-categorized mesh nodes
    // surrounding our mesh chunk
    for (const auto& c : m_msumed) {
      auto& sur = tk::cref_find( m_msum, c.first );
      const auto& edgenodes = tk::cref_find( m_chedgenodes, c.first );
      for (const auto& e : c.second) {
        auto& s = tk::ref_find( sur, e.first );
        for (const auto& ed : e.second)
          s.insert( tk::cref_find( edgenodes, ed ) );
      }
    }
    tk::destroy( m_msumed );

    // Update node IDs of edges, i.e., the map keys
    for (auto& c : m_chedgenodes) {
      tk::UnsMesh::EdgeNodes edgenodes;
      for (auto& e : c.second)
         edgenodes[ {{ tk::ref_find(m_linnodes,e.first[0]),
                       tk::ref_find(m_linnodes,e.first[1]) }} ] = e.second;
      c.second = std::move( edgenodes );
    }

  } else {

    // Update chare-categorized elem connectivities with the reordered node IDs
    for (auto& c : m_chinpoel)
      for (auto& p : c.second)
         p = tk::cref_find( m_linnodes, p );

<<<<<<< HEAD
    // Update chare-categorized mesh chare-nodes comma map with the reordered
=======
    // Update chare-categorized mesh chare-nodes comm map with the reordered
>>>>>>> dcb33233
    // node IDs
    for (auto& c : m_msum)
      for (auto& s : c.second) {
        decltype(s.second) n;
        for (auto p : s.second) {
          n.insert( tk::cref_find( m_linnodes, p ) );
        }
        s.second = std::move( n );
      }

  }

  // Update unique global node IDs chares on our PE will contribute to with
  // the reordered node IDs
  tk::destroy( m_nodeset );
  for (const auto& c : m_chinpoel)
    for (auto i : c.second)
      m_nodeset.insert( i );

  // send progress report to host
  if ( g_inputdeck.get< tag::cmd, tag::feedback >() ) m_host.pereordered();

  // Compute lower and upper bounds of reordered node IDs our PE operates on
  bounds();
}

void
Partitioner::bounds()
// *****************************************************************************
// Compute lower and upper bounds of reordered node IDs our PE operates on
// \details This function computes the global row IDs at which the linear
//   system will have a PE boundary. We simply find the largest node ID
//   assigned on each PE by the reordering and use that as the upper global
//   row index. Note that while this rarely results in equal number of rows
//   assigned to PEs, potentially resulting in some load-imbalance, it
//   yields a pretty good division reducing communication costs during the
//   assembly of the linear system, which is more important than a slight
//   (FLOP) load imbalance. Since the upper index for PE 1 is the same as
//   the lower index for PE 2, etc., we find the upper indices and then the
//   lower indices for all PEs are communicated.
// *****************************************************************************
{
  m_upper = 0;

  using P1 = std::pair< const std::size_t, std::size_t >;
  for (const auto& c : m_chfilenodes) {
    auto x = std::max_element( begin(c.second), end(c.second),
             [](const P1& a, const P1& b){ return a.first < b.first; } );
    if (x->first > m_upper) m_upper = x->first;
  }

  using P2 = std::pair< const tk::UnsMesh::Edge, std::size_t >;
  for (const auto& c : m_chedgenodes) {
    auto x = std::max_element( begin(c.second), end(c.second),
             [](const P2& a, const P2& b){ return a.second < b.second; } );
    if (x->second > m_upper) m_upper = x->second;
  }

  // The bounds are the dividers (global mesh point indices) at which the
  // linear system assembly is divided among PEs. However, Hypre and thus
  // Solver expect exclusive upper indices, so we increase the last one by
  // one here. Note that the cost calculation, Partitioner::cost() also
  // expects exclusive upper indices.
  if (CkMyPe() == CkNumPes()-1) ++m_upper;

  // Tell the runtime system that the upper bound has been computed
  upper_complete();

  // Set lower index for PE 0 as 0
  if (CkMyPe() == 0) lower(0);

  // All PEs except the last one send their upper indices as the lower index for
  // PE+1
  if (CkMyPe() < CkNumPes()-1)
    thisProxy[ CkMyPe()+1 ].lower( m_upper );
}

void
Partitioner::create()
// *****************************************************************************
// Create chare array elements on this PE and assign the global mesh element IDs
// they will operate on
// *****************************************************************************
{
  // send progress report to host
  if ( g_inputdeck.get< tag::cmd, tag::feedback >() ) m_host.pebounds();

  // Initiate asynchronous reduction across all Partitioner objects computing
  // the average communication cost of merging the linear system
  m_cost = cost( m_lower, m_upper );
  contribute( sizeof(tk::real), &m_cost, CkReduction::sum_double,
              m_cb.get< tag::avecost >() );

  // Create worker chare array elements
  createDiscWorkers();

  // Broadcast our bounds of global node IDs to all matrix solvers
  const auto scheme = g_inputdeck.get< tag::selected, tag::scheme >();
  if (scheme == ctr::SchemeType::MatCG || scheme == ctr::SchemeType::DiagCG)
    m_solver.bounds( CkMyPe(), m_lower, m_upper );
  else // if no MatCG, no matrix solver, continue
    contribute( m_cb.get< tag::coord >() );
}

void
Partitioner::createDiscWorkers()
// *****************************************************************************
//  Create Discretization chare array elements on this PE
//! \details We create chare array elements by calling the insert() member
//!   function, which allows specifying the PE on which the array element is
//!   created. and we send each chare array element the chunk of mesh it will
//!   operate on.
// *****************************************************************************
{
  auto dist = chareDistribution();

  for (int c=0; c<dist[1]; ++c) {
    // Compute chare ID
    auto cid = CkMyPe() * dist[0] + c;
    // Guard those searches that operate on empty containers in serial
    typename decltype(m_msum)::mapped_type msum;
    if (!m_msum.empty()) msum = tk::cref_find( m_msum, cid );
    typename decltype(m_chedgenodes)::mapped_type edno;
    if (!m_chedgenodes.empty()) edno = tk::cref_find( m_chedgenodes, cid );
    // Create worker array element
    m_scheme.discInsert( cid, m_host, m_bc,
      tk::cref_find(m_chinpoel,cid), msum, tk::cref_find(m_chfilenodes,cid),
      edno, m_nchare, CkMyPe() );
  }

  // Free storage for unique global mesh nodes chares on our PE will
  // contribute to in a linear system as no longer needed.
  tk::destroy( m_nodeset );
  // Free storage for unique global mesh edges whose nodes chares on our
  // PE will contribute to in a linear system as no longer needed.
  tk::destroy( m_edgeset );
  // Free maps associating old node IDs to new node IDs categorized by
  // chares as it is no longer needed after creating the workers.
  tk::destroy( m_chfilenodes );
  // Free map storing new node IDs associated to edges categorized by chares
  // owned as no linger needed after creating workers.
  tk::destroy( m_chedgenodes );
  // Free storage of global mesh node IDs associated to chare IDs bordering
  // the mesh chunk held by and associated to chare IDs we own as it is no
  // longer needed after creating the workers.
  tk::destroy( m_msum );
}

void
Partitioner::createWorkers()
// *****************************************************************************
//  Create worker chare array elements on this PE
//! \details We create chare array elements by calling the insert() member
//!   function, which allows specifying the PE on which the array element is
//!   created. and we send each chare array element the chunk of mesh it will
//!   operate on.
// *****************************************************************************
{
  auto dist = chareDistribution();

  for (int c=0; c<dist[1]; ++c) {
    // Compute chare ID
    auto cid = CkMyPe() * dist[0] + c;
    // Make sure (bound) base is already created and accessible
    Assert( m_scheme.get()[cid].ckLocal() != nullptr, "About to pass nullptr" );

    // Reorder the triinpoel
    for(auto& i : m_triinpoel)
    {
      auto n = m_linnodes.find(i);
      if (n != end(m_linnodes)) i = n->second;
    }

    // Face data class
    FaceData fd(tk::cref_find(m_chinpoel,cid), m_nbfac, m_bface, m_triinpoel);

    // Create worker array element
    m_scheme.insert( cid, m_scheme.get(), m_solver, fd, CkMyPe() );
  }
}

#include "NoWarning/partitioner.def.h"<|MERGE_RESOLUTION|>--- conflicted
+++ resolved
@@ -1149,11 +1149,7 @@
       for (auto& p : c.second)
          p = tk::cref_find( m_linnodes, p );
 
-<<<<<<< HEAD
-    // Update chare-categorized mesh chare-nodes comma map with the reordered
-=======
     // Update chare-categorized mesh chare-nodes comm map with the reordered
->>>>>>> dcb33233
     // node IDs
     for (auto& c : m_msum)
       for (auto& s : c.second) {
