--- conflicted
+++ resolved
@@ -500,29 +500,10 @@
   bool linearsolver = false;
   if (ale && meshvel != ctr::MeshVelocityType::NONE) linearsolver = true;
 
-  auto ale = g_inputdeck.get< tag::ale, tag::ale >();
-  auto meshvel = g_inputdeck.get< tag::ale, tag::meshvelocity >();
-  bool linearsolver = false;
-  if (ale && meshvel != ctr::MeshVelocityType::NONE) linearsolver = true;
-
   // Create (discretization) Scheme chare worker arrays for all meshes
-<<<<<<< HEAD
   for ([[maybe_unused]] const auto& filename : m_input)
     m_scheme.emplace_back( g_inputdeck.get< tag::discr, tag::scheme >(),
-			   linearsolver );
-=======
-  for ([[maybe_unused]] const auto& filename : inputs)
-    m_scheme.emplace_back( g_inputdeck.get< tag::discr, tag::scheme >(),
                            linearsolver );
-
-  // Configure solver coupling. This will be exposed to the user eventually.
-  std::vector< Transfer > transfer;
-  if (inputs.size() == 2) transfer.emplace_back( 0, 1 );
-  //transfer.emplace_back( 0, 2 );
-  //transfer.emplace_back( 1, 3 );
-  //transfer.emplace_back( 2, 3 );
-  //transfer.emplace_back( 2, 0 );
->>>>>>> a3c63161
 
   // Read boundary (side set) data from a list of input mesh files
   std::size_t meshid = 0;
@@ -1007,15 +988,9 @@
   auto ale = g_inputdeck.get< tag::ale, tag::ale >();
   auto meshvel = g_inputdeck.get< tag::ale, tag::meshvelocity >();
   if (ale && meshvel != ctr::MeshVelocityType::NONE)
-<<<<<<< HEAD
-    m_scheme[meshid].cg().doneInserting();
-
-  m_scheme[meshid].disc().cginit();
-=======
     m_scheme[meshid].conjugategradients().doneInserting();
 
   m_scheme[meshid].disc().ConjugateGradientsInit();
->>>>>>> a3c63161
 }
 
 void
