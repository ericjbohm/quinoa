--- conflicted
+++ resolved
@@ -2,11 +2,7 @@
 /*!
   \file      src/Inciter/Conductor.C
   \author    J. Bakosi
-<<<<<<< HEAD
-  \date      Wed 13 Jul 2016 10:52:28 AM MDT
-=======
-  \date      Fri 22 Jul 2016 03:57:37 PM MDT
->>>>>>> 6e3def9d
+  \date      Tue 26 Jul 2016 07:06:29 AM MDT
   \copyright 2012-2015, Jozsef Bakosi, 2016, Los Alamos National Security, LLC.
   \brief     Conductor drives the time integration of a PDE
   \details   Conductor drives the time integration of a PDE
@@ -57,15 +53,10 @@
   m_tracker(),
   m_partitioner(),
   m_avcost( 0.0 ),
-<<<<<<< HEAD
-  m_timer(),
-  m_linsysbc()
-=======
   m_npoin( 0 ),
   m_timer(),
   m_linsysbc(),
   m_diag( 5, 0.0 )   // <- WRONG FOR EVERYTHING BUT A SINGLE COMPNS
->>>>>>> 6e3def9d
 // *****************************************************************************
 //  Constructor
 //! \author J. Bakosi
@@ -129,14 +120,6 @@
     m_print.item( "Diagnostics", g_inputdeck.get< tag::interval, tag::diag >() );
     m_print.endsubsection();
 
-<<<<<<< HEAD
-    // Create (empty) worker (PDE integrator) array
-    m_performer = PerformerProxy::ckNew();
-
-    // Create (empty) particle tracker array
-    m_tracker = TrackerProxy::ckNew();
-
-=======
     // Output header for diagnostics output file
     tk::DiagWriter dw( g_inputdeck.get< tag::cmd, tag::io, tag::diag >(),
                        g_inputdeck.get< tag::flformat, tag::diag >(),
@@ -146,7 +129,9 @@
     // Create (empty) worker array
     m_performer = PerformerProxy::ckNew();
 
->>>>>>> 6e3def9d
+    // Create (empty) particle tracker array
+    m_tracker = TrackerProxy::ckNew();
+
     // Create ExodusII reader for reading side sets from file. When creating
     // LinSysMerger, er.readSideSets() reads all side sets from file, which is
     // a serial read, then send the same copy to all PEs. Performers then will
@@ -376,7 +361,7 @@
 
   trigger_diag_complete();
 }
- 
+
 void
 Conductor::evaluateTime()
 // *****************************************************************************
