--- conflicted
+++ resolved
@@ -42,12 +42,7 @@
                                             tk::real d4, tk::real d5 );
       entry [reductiontarget] void pdfstat( CkReductionMsg* msg );
       entry [reductiontarget] void diagnostics( CkReductionMsg* msg );
-<<<<<<< HEAD
-      entry [reductiontarget] void start();
-      entry [reductiontarget] void next();
       entry [reductiontarget] void sendinit();
-=======
->>>>>>> 82d42b49
       entry [reductiontarget] void advance( tk::real );
       entry [reductiontarget] void finish();
 
