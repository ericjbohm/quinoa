// *****************************************************************************
/*!
  \file      src/Inciter/Performer.C
  \author    J. Bakosi
<<<<<<< HEAD
  \date      Fri 15 Jul 2016 09:32:30 AM MDT
=======
  \date      Tue 19 Jul 2016 09:39:41 AM MDT
>>>>>>> c0986ac4
  \copyright 2012-2015, Jozsef Bakosi, 2016, Los Alamos National Security, LLC.
  \brief     Performer advances a PDE
  \details   Performer advances a PDE. There are a potentially
    large number of Performer Charm++ chares created by Conductor. Each
    performer gets a chunk of the full load (part of the mesh) and does the
    same: initializes and advances a PDE in time.
*/
// *****************************************************************************

#include <string>
#include <cmath>

#include "Performer.h"
#include "Vector.h"
#include "Reader.h"
#include "ContainerUtil.h"
#include "UnsMesh.h"
#include "Reorder.h"
#include "ExodusIIMeshReader.h"
#include "ExodusIIMeshWriter.h"
#include "Inciter/InputDeck/InputDeck.h"
#include "DerivedData.h"
#include "PDE.h"

#include "LinSysMerger.h"

// Force the compiler to not instantiate the template below as it is
// instantiated in LinSys/LinSysMerger.C (only required on mac)
extern template class tk::LinSysMerger< inciter::CProxy_Conductor,
                                        inciter::CProxy_Performer >;

namespace inciter {

extern ctr::InputDeck g_inputdeck;
extern std::vector< PDE > g_pdes;

//! \brief Charm++ BC merger reducer for verifying BCs
//! \details This variable is defined here in the .C file and declared as extern
//!   in Performer.h. If instead one defines it in the header (as static),
//!   a new version of the variable is created any time the header file is
//!   included, yielding no compilation nor linking errors. However, that leads
//!   to runtime errors, since Performer::registerVerifyBCMerger(), a Charm++
//!   "initnode" entry method, *may* fill one while contribute() may use the
//!   other (unregistered) one. Result: undefined behavior, segfault, and
//!   formatting the internet ...
CkReduction::reducerType VerifyBCMerger;

} // inciter::

using inciter::Performer;

Performer::Performer(
  const ConductorProxy& conductor,
  const LinSysMergerProxy& lsm,
  const std::vector< std::size_t >& conn,
  const std::unordered_map< std::size_t, std::size_t >& cid )
:
  m_it( 0 ),
  m_itf( 0 ),
  m_t( g_inputdeck.get< tag::discr, tag::t0 >() ),
  m_stage( 0 ),
  m_nsol( 0 ),
  m_outFilename( g_inputdeck.get< tag::cmd, tag::io, tag::output >() + "." +
                 std::to_string( thisIndex ) ),
  m_conductor( conductor ),
  m_linsysmerger( lsm ),
  m_cid( cid ),
  m_el( tk::global2local( conn ) ),     // fills m_inpoel and m_gid
  m_lid(),
  m_coord(),
  m_psup( tk::genPsup( m_inpoel, 4, tk::genEsup(m_inpoel,4) ) ),
  m_u( m_gid.size(), g_inputdeck.get< tag::component >().nprop() ),
  m_uf( m_gid.size(), g_inputdeck.get< tag::component >().nprop() ),
  m_un( m_gid.size(), g_inputdeck.get< tag::component >().nprop() ),
  m_lhsd( m_psup.second.size()-1, g_inputdeck.get< tag::component >().nprop() ),
  m_lhso( m_psup.first.size(), g_inputdeck.get< tag::component >().nprop() )
// *****************************************************************************
//  Constructor
//! \param[in] conductor Host (Conductor) proxy
//! \param[in] lsm Linear system merger (LinSysMerger) proxy
//! \param[in] conn Vector of mesh element connectivity owned (global IDs)
//! \param[in] cid Map associating old node IDs (as in file) to new node IDs (as
//!   in producing contiguous-row-id linear system contributions)
//! \author J. Bakosi
// *****************************************************************************
{
  Assert( m_psup.second.size()-1 == m_gid.size(),
          "Number of mesh points and number of global IDs unequal" );

  // Register ourselves with the linear system merger
  m_linsysmerger.ckLocalBranch()->checkin();
}

void
Performer::setup()
// *****************************************************************************
// Initialize mesh IDs, element connectivity, coordinates
//! \author J. Bakosi
// *****************************************************************************
{
  // Send off global row IDs to linear system merger, setup global->local IDs
  setupIds();
  // Send node IDs from element side sets matched to user-specified BCs
  sendBCs( queryBCs() );
  // Read coordinates of owned and received mesh nodes
  readCoords();
  // Output chare mesh to file
  writeMesh();
  // Output mesh-based fields metadata to file
  writeMeta();
}

void
Performer::setupIds()
// *****************************************************************************
// Send off global row IDs to linear system merger, setup global->local IDs
//! \author J. Bakosi
// *****************************************************************************
{
  // Send off global row IDs to linear system merger
  m_linsysmerger.ckLocalBranch()->charerow( thisIndex, m_gid );
  // Associate local node IDs to global ones
  for (std::size_t i=0; i<m_gid.size(); ++i) m_lid[ m_gid[i] ] = i;
}

std::vector< std::size_t >
Performer::queryBCs()
// *****************************************************************************
//  Extract nodes IDs from side sets node lists and match to boundary conditions
//! \return List of owned node IDs on which a Dirichlet BC is set by the user
//! \details Boundary conditions, mathematically speaking, are applied on
//!   finite surfaces. These finite surfaces are given by element sets. This
//!   function takes the node lists mapped to side set IDs and extracts only
//!   those nodes that we own that the user has specified boundary condition on
//!   and returns the 'new' (as in producing contiguous-row-id linear system
//!   contributions, see also Partitioner.h) node IDs.
//! \author J. Bakosi
// *****************************************************************************
{
  // Access all side sets from LinSysMerger
  auto& side = m_linsysmerger.ckLocalBranch()->side();

  // lambda to find out if we own the old (as in file) global node id. We
  // perform a linear search on the map value so we do not have to invert the
  // map and return the map key (the new global id, new as in producing
  // contiguous-row-id linear system contributions, see also Partitioner.h).
  auto own = [ this ]( std::size_t id ) -> std::pair< bool, std::size_t > {
    for (const auto& i : this->m_cid)
      if (i.second == id)
        return { true, i.first };
    return { false, 0 };
  };

  // lambda to find out if the user has specified a Dirichlet BC on the given
  // side set for any component of any of the PDEs integrated
  auto userbc = []( int sideset ) -> bool {
<<<<<<< HEAD
    for (const auto& eq : g_pdes) if (eq.bc_dirichlet(sideset)) return true;
=======
    for (const auto& eq : g_pdes) if (eq.anydirbc(sideset)) return true;
>>>>>>> c0986ac4
    return false;
  };

  // Collect list of owned node IDs on which a Dirichlet BC is given by the user
  std::vector< std::size_t > bc;
  for (const auto& s : side) {
    auto ubc = userbc( s.first );
    for (auto n : s.second) {
      auto o = own(n);
      if (o.first && ubc) bc.push_back( o.second );
    }
  }

  // Make BC node list unique. The node list extracted here can still contain
  // repeating IDs, because the nodes are originally extracted by the Exodus
  // reader by interrogating elements whose faces are adjacent to side sets,
  // which can contain repeating node IDs for those nodes that elements share.
  // See also the Exodus user manual.
  tk::unique(bc);

  return bc;
}

void
Performer::sendBCs( const std::vector< std::size_t >& bc )
// *****************************************************************************
// Send node list to our LinSysMerger branch which is then used to set BCs
//! \param[in] bc List of node IDs to send
//! \author J. Bakosi
// *****************************************************************************
{
  // Offer list of owned node IDs mapped to side sets to LinSysMerger
  m_linsysmerger.ckLocalBranch()->charebc( thisIndex, bc );
}

std::vector< std::size_t >
Performer::old( const std::vector< std::size_t >& newids )
// *****************************************************************************
// Query old node IDs for a list of new node IDs
//! \param[in] newids Vector of new node IDs
//! \details 'old' as in file, 'new' as in as in producing contiguous-row-id
//!   linear system contributions, see also Partitioner.h.
//! \author J. Bakosi
// *****************************************************************************
{
  std::vector< std::size_t > oldids;
  for (auto i : newids) oldids.push_back( tk::cref_find(m_cid,i) );
  return oldids;
}

void
Performer::requestBCs()
// *****************************************************************************
// Request owned node IDs on which a Dirichlet BC is set by the user
//! \details Called from host (Conductor), contributing the result back to host
//! \author J. Bakosi
// *****************************************************************************
{
   auto stream = tk::serialize( old( queryBCs() ) );
   CkCallback cb( CkIndex_Conductor::doverifybc(nullptr), m_conductor );
   contribute( stream.first, stream.second.get(), VerifyBCMerger, cb );
}

void
Performer::oldID( int frompe, const std::vector< std::size_t >& newids )
// *****************************************************************************
// Look up and return old node IDs for new ones
//! \param[in] newids Vector of new node IDs
//! \details Old (as in file), new (as in producing contiguous-row-id linear
//!   system contributions
//! \author J. Bakosi
// *****************************************************************************
{
  m_linsysmerger[ frompe ].oldID( thisIndex, old(newids) );
}

<<<<<<< HEAD
=======
void
Performer::bcval( int frompe, const std::vector< std::size_t >& nodes )
// *****************************************************************************
// Look up boundary condition values at node IDs for all PDEs
//! \param[in] nodes Vector of node IDs at which to query BC values
//! \author J. Bakosi
// *****************************************************************************
{
  // Access all side sets from LinSysMerger
  auto& side = m_linsysmerger.ckLocalBranch()->side();

  // lambda to query the user-specified Dirichlet BCs on a given side set for
  // all components of all the PDEs integrated
  auto bc = []( int sideset ) -> std::vector< std::pair< bool, tk::real > > {
    std::vector< std::pair< bool, tk::real > > b;
    for (const auto& eq : g_pdes) {
      auto e = eq.dirbc( sideset );  // query BC values for all components of eq
      b.insert( end(b), begin(e), end(e) );
    }
    return b;
  };

  // lambda to find out whether 'new' node id is in the list of 'old' node ids
  // given in s (which contains the old node ids of a side set). Here 'old'
  // means as in file, while 'new' means as in producing contiguous-row-id
  // linear system contributions. See also Partitioner.h.
  auto inset = [ this ]( std::size_t id, const std::vector< std::size_t >& s )
  -> bool {
    for (auto n : s) if (tk::cref_find(this->m_cid,id) == n) return true;
    return false;
  };

  // Collect vector of pairs of bool and BC value, where the bool indicates
  // whether the BC value is set at the given node by the user. The size of the
  // vectors is the number of PDEs integrated times the number of scalar
  // components in all PDEs. The vector is associated to global node IDs at
  // which the boundary condition will be set. If a node belongs to multiple
  // side sets in the file, we keep it associated to the first side set given by
  // the user.
  std::unordered_map< std::size_t,
                      std::vector< std::pair< bool, tk::real > > > bcv;
  for (const auto& s : side) {
    auto b = bc( s.first );    // query BC values for all components of all PDEs
    for (auto n : nodes)
      if (inset( n, s.second )) {
        auto& v = bcv[n];
        if (v.empty()) v.insert( begin(v), begin(b), end(b) );
      }
  }

//  for (const auto& n : bcv) {
//     std::cout << n.first+1 << ':';
//     for (const auto& p : n.second) {
//       if (p.first) std::cout << p.second << ','; else std::cout << "*,";
//     }
//     std::cout << '\n';
//   }
//   std::cout << "----\n";

  m_linsysmerger[ frompe ].charebcval( bcv );
}

>>>>>>> c0986ac4
void
Performer::init( tk::real dt )
// *****************************************************************************
// Initialize linear system
//! \author J. Bakosi
// *****************************************************************************
{
  // Set initial conditions for all PDEs
  for (const auto& eq : g_pdes) eq.initialize( m_coord, m_u, m_t );

  // Output initial conditions to file (it = 1, time = 0.0)
  writeFields( m_t );

  // Send off initial conditions for assembly
  m_linsysmerger.ckLocalBranch()->charesol( thisIndex, m_gid, m_u );

  // Call back to Conductor::initcomplete(), signaling that the initialization
  // is complete and we are now starting time stepping
  contribute(
      CkCallback( CkReductionTarget( Conductor, initcomplete ), m_conductor ) );

  // Compute left-hand side of PDE
  lhs();
  // Start advancing PDE in time at time step stage 0
  advance( 0, dt, m_it, m_t );
}

void
Performer::lhs()
// *****************************************************************************
// Compute left-hand side of PDE
//! \author J. Bakosi
// *****************************************************************************
{
  // Compute left-hand side matrix for all equations
  for (const auto& eq : g_pdes)
    eq.lhs( m_coord, m_inpoel, m_psup, m_lhsd, m_lhso );

  // Send off left hand side for assembly
  m_linsysmerger.ckLocalBranch()->
    charelhs( thisIndex, m_gid, m_psup, m_lhsd, m_lhso );
}

void
Performer::rhs( tk::real mult,
                tk::real dt,
                const tk::MeshNodes& sol,
                tk::MeshNodes& rhs )
// *****************************************************************************
// Compute right-hand side of PDE
//! \param[in] mult Multiplier differentiating the different stages in
//!    multi-stage time stepping
//! \param[in] dt Size of time step
//! \param[in] sol Solution vector at current stage
//! \param[inout] rhs Right-hand side vector computed
//! \author J. Bakosi
// *****************************************************************************
{
  // Compute right-hand side vector for all equations
  for (const auto& eq : g_pdes)
    eq.rhs( mult, dt, m_coord, m_inpoel, sol, m_u, rhs );

  // Send off right-hand sides for assembly
  m_linsysmerger.ckLocalBranch()->charerhs( thisIndex, m_gid, rhs );
}

void
Performer::readCoords()
// *****************************************************************************
//  Read coordinates of mesh nodes from file
//! \author J. Bakosi
// *****************************************************************************
{
  tk::ExodusIIMeshReader
    er( g_inputdeck.get< tag::cmd, tag::io, tag::input >() );

  auto& x = m_coord[0];
  auto& y = m_coord[1];
  auto& z = m_coord[2];
  for (auto p : m_gid) er.readNode( tk::cref_find(m_cid,p), x, y, z );
}

void
Performer::writeMesh()
// *****************************************************************************
// Output chare mesh to file
//! \author J. Bakosi
// *****************************************************************************
{
  // Create mesh object initializing element connectivity and point coords
  tk::UnsMesh mesh( m_inpoel, m_coord );

  // Create ExodusII writer
  tk::ExodusIIMeshWriter ew( m_outFilename, tk::ExoWriter::CREATE );

  // Write chare mesh
  ew.writeMesh( mesh );
}

void
Performer::writeChareId( const tk::ExodusIIMeshWriter& ew,
                         uint64_t it ) const
// *****************************************************************************
// Output chare id field to file
//! \param[in] ew ExodusII mesh-based writer object
//! \param[in] it Iteration count
//! \author J. Bakosi
// *****************************************************************************
{
  // Write elem chare id field to mesh
  std::vector< tk::real > chid( m_inpoel.size()/4,
                                static_cast<tk::real>(thisIndex) );
  ew.writeElemScalar( it, 1, chid );
}

void
Performer::writeSolution( const tk::ExodusIIMeshWriter& ew,
                          uint64_t it,
                          const std::vector< std::vector< tk::real > >& u )
  const
// *****************************************************************************
// Output solution to file
//! \param[in] ew ExodusII mesh-based writer object
//! \param[in] it Iteration count
//! \param[in] varid Exodus variable ID
//! \param[in] u Vector of fields to write to file
//! \author J. Bakosi
// *****************************************************************************
{
  int varid = 0;
  for (const auto& f : u) ew.writeNodeScalar( it, ++varid, f );
}

void
Performer::writeMeta() const
// *****************************************************************************
// Output mesh-based fields metadata to file
//! \author J. Bakosi
// *****************************************************************************
{
  // Create ExodusII writer
  tk::ExodusIIMeshWriter ew( m_outFilename, tk::ExoWriter::OPEN );

  ew.writeElemVarNames( { "Chare Id" } );

  // Collect nodal field output names from all PDEs
  std::vector< std::string > names;
  for (const auto& eq : g_pdes) {
    auto n = eq.names();
    names.insert( end(names), begin(n), end(n) );
  }
  // Write node field names
  ew.writeNodeVarNames( names );
}

void
Performer::writeFields( tk::real time )
// *****************************************************************************
// Output mesh-based fields to file
//! \param[in] time Physical time
//! \author J. Bakosi
// *****************************************************************************
{
  // Increase field output iteration count
  ++m_itf;

  // Create ExodusII writer
  tk::ExodusIIMeshWriter ew( m_outFilename, tk::ExoWriter::OPEN );

  // Write time stamp
  ew.writeTimeStamp( m_itf, time );

  // Write element fields
  writeChareId( ew, m_itf );

  // Collect node fields output from all PDEs
  m_un = m_u;   // make a copy as eq::output() is allowed to overwrite its arg
  std::vector< std::vector< tk::real > > output;
  for (const auto& eq : g_pdes) {
    auto o = eq.output( time, m_coord, m_un );
    output.insert( end(output), begin(o), end(o) );
  }
  // Write node fields
  writeSolution( ew, m_itf, output );
}

void
Performer::advance( uint8_t stage, tk::real dt, uint64_t it, tk::real t )
// *****************************************************************************
// Advance equations to next stage in multi-stage time stepping
//! \param[in] stage Stage in multi-stage time stepping
//! \param[in] dt Size of time step
//! \param[in] it Iteration count
//! \param[in] t Physical time
//! \author J. Bakosi
// *****************************************************************************
{
  // Update local copy of time step stage
  m_stage = stage;

  // Advance stage in multi-stage time stepping by updating the rhs
  if (m_stage < 1) {

    rhs( 0.5, dt, m_u, m_uf );

  } else {

    // Update local copy of physical time and iteration count at the final stage
    m_t = t;
    m_it = it;

    rhs( 1.0, dt, m_uf, m_un );

  }
}

void
Performer::updateSolution( const std::vector< std::size_t >& gid,
                           const std::vector< tk::real >& u )
// *****************************************************************************
// Update solution vector
//! \param[in] gid Global row indices of the vector updated
//! \param[in] u Portion of the unknown/solution vector updated
//! \author J. Bakosi
// *****************************************************************************
{
  auto ncomp = g_inputdeck.get< tag::component >().nprop();
  Assert( gid.size() * ncomp == u.size(),
          "Size of row ID vector times the number of scalar components and the "
          "size of the solution vector must equal" );

  // Receive update of solution vector
  for (std::size_t i=0; i<gid.size(); ++i) {
    auto id = tk::cref_find( m_lid, gid[i] );
    for (ncomp_t c=0; c<ncomp; ++c) m_un( id, c, 0 ) = u[ i*ncomp+c ];
  }

  // Count number of solution nodes updated
  m_nsol += gid.size();

  // If all contributions we own have been received, continue by updating a
  // different solution vector depending on time step stage
  if (m_nsol == m_gid.size()) {

    if (m_stage < 1) {
      m_uf = m_un;
    } else {
      m_u = m_un;
      if (!((m_it+1) % g_inputdeck.get< tag::interval, tag::field >()))
        writeFields( m_t + g_inputdeck.get< tag::discr, tag::dt >() );
    }

    // Prepare for next time step stage
    m_nsol = 0;
    // Tell the Charm++ runtime system to call back to Conductor::evaluateTime()
    // once all Performer chares have received the update. The reduction is done
    // via creating a callback that invokes the typed reduction client, where
    // m_conductor is the proxy on which the reduction target method,
    // evaluateTime(), is called upon completion of the reduction.
    contribute(
      CkCallback( CkReductionTarget( Conductor, evaluateTime ), m_conductor ) );

//     // TEST FEATURE: Manually migrate this chare by using migrateMe to see if
//     // all relevant state variables are being PUPed correctly.
//     //CkPrintf("I'm performer chare %d on PE %d\n",thisIndex,CkMyPe());
//     if (thisIndex == 2 && CkMyPe() == 2) {
//       /*int j;
//       for (int i; i < 50*std::pow(thisIndex,4); i++) {
//         j = i*thisIndex;
//       }*/
//       CkPrintf("I'm performer chare %d on PE %d\n",thisIndex,CkMyPe());
//       migrateMe(1);
//    }
//    if (thisIndex == 2 && CkMyPe() == 1) {
//      CkPrintf("I'm performer chare %d on PE %d\n",thisIndex,CkMyPe());
//      migrateMe(2);
//    }

  }
}

#include "NoWarning/performer.def.h"<|MERGE_RESOLUTION|>--- conflicted
+++ resolved
@@ -2,11 +2,7 @@
 /*!
   \file      src/Inciter/Performer.C
   \author    J. Bakosi
-<<<<<<< HEAD
-  \date      Fri 15 Jul 2016 09:32:30 AM MDT
-=======
   \date      Tue 19 Jul 2016 09:39:41 AM MDT
->>>>>>> c0986ac4
   \copyright 2012-2015, Jozsef Bakosi, 2016, Los Alamos National Security, LLC.
   \brief     Performer advances a PDE
   \details   Performer advances a PDE. There are a potentially
@@ -163,11 +159,7 @@
   // lambda to find out if the user has specified a Dirichlet BC on the given
   // side set for any component of any of the PDEs integrated
   auto userbc = []( int sideset ) -> bool {
-<<<<<<< HEAD
-    for (const auto& eq : g_pdes) if (eq.bc_dirichlet(sideset)) return true;
-=======
     for (const auto& eq : g_pdes) if (eq.anydirbc(sideset)) return true;
->>>>>>> c0986ac4
     return false;
   };
 
@@ -244,8 +236,6 @@
   m_linsysmerger[ frompe ].oldID( thisIndex, old(newids) );
 }
 
-<<<<<<< HEAD
-=======
 void
 Performer::bcval( int frompe, const std::vector< std::size_t >& nodes )
 // *****************************************************************************
@@ -308,7 +298,6 @@
   m_linsysmerger[ frompe ].charebcval( bcv );
 }
 
->>>>>>> c0986ac4
 void
 Performer::init( tk::real dt )
 // *****************************************************************************
