// *****************************************************************************
/*!
  \file      src/Inciter/Discretization.cpp
  \copyright 2012-2015 J. Bakosi,
             2016-2018 Los Alamos National Security, LLC.,
             2019-2021 Triad National Security, LLC.
             All rights reserved. See the LICENSE file for details.
  \details   Data and functionality common to all discretization schemes
  \see       Discretization.h and Discretization.C for more info.
*/
// *****************************************************************************

#include "Tags.hpp"
#include "Reorder.hpp"
#include "Vector.hpp"
#include "DerivedData.hpp"
#include "Discretization.hpp"
#include "MeshWriter.hpp"
#include "DiagWriter.hpp"
#include "Inciter/InputDeck/InputDeck.hpp"
#include "Inciter/Options/Scheme.hpp"
#include "Print.hpp"
#include "Around.hpp"
#include "QuinoaBuildConfig.hpp"
#include "ConjugateGradients.hpp"

#ifdef HAS_EXAM2M
  #include "Controller.hpp"
#endif

namespace inciter {

static CkReduction::reducerType PDFMerger;
extern ctr::InputDeck g_inputdeck;
extern ctr::InputDeck g_inputdeck_defaults;

} // inciter::

using inciter::Discretization;

Discretization::Discretization(
  std::size_t meshid,
  const std::vector< CProxy_Discretization >& disc,
  const CProxy_DistFCT& fctproxy,
  const tk::CProxy_ConjugateGradients& conjugategradientsproxy,
  const CProxy_Transporter& transporter,
  const tk::CProxy_MeshWriter& meshwriter,
  const tk::UnsMesh::CoordMap& coordmap,
  const tk::UnsMesh::Chunk& el,
  const tk::CommMaps& msum,
  int nc ) :
  m_meshid( meshid ),
  m_transfer_complete(),
  m_transfer( g_inputdeck.get< tag::couple, tag::transfer >() ),
  m_disc( disc ),
  m_nchare( nc ),
  m_it( 0 ),
  m_itr( 0 ),
  m_itf( 0 ),
  m_initial( 1.0 ),
  m_t( g_inputdeck.get< tag::discr, tag::t0 >() ),
  m_lastDumpTime( -std::numeric_limits< tk::real >::max() ),  
  m_dt( g_inputdeck.get< tag::discr, tag::dt >() ),
  m_dtn( m_dt ),
  m_nvol( 0 ),
  m_fct( fctproxy ),
  m_conjugategradients( conjugategradientsproxy ),
  m_transporter( transporter ),
  m_meshwriter( meshwriter ),
  m_el( el ),     // fills m_inpoel, m_gid, m_lid
  m_coord( setCoord( coordmap ) ),
  m_nodeCommMap(),
  m_edgeCommMap(),
  m_meshvol( 0.0 ),
  m_v( m_gid.size(), 0.0 ),
  m_vol( m_gid.size(), 0.0 ),
  m_volc(),
  m_voln( m_vol ),
  m_bid(),
  m_timer(),
  m_refined( 0 ),
  m_prevstatus( std::chrono::high_resolution_clock::now() ),
  m_nrestart( 0 ),
  m_histdata(),
  m_nsrc( 0 ),
  m_ndst( 0 ),
  m_meshvel_converged( true )  
// *****************************************************************************
//  Constructor
//! \param[in] meshid Mesh ID
//! \param[in] disc All Discretization proxies (one per mesh)
//! \param[in] fctproxy Distributed FCT proxy
//! \param[in] conjugategradientsproxy Distributed Conjugrate Gradients linear
//!   solver proxy
//! \param[in] transporter Host (Transporter) proxy
//! \param[in] meshwriter Mesh writer proxy
//! \param[in] coordmap Coordinates of mesh nodes and their global IDs
//! \param[in] msum Communication maps associated to chare IDs bordering the
//!   mesh chunk we operate on
//! \param[in] nc Total number of Discretization chares
// *****************************************************************************
{
  Assert( !m_inpoel.empty(), "No elements assigned to Discretization chare" );
  Assert( tk::positiveJacobians( m_inpoel, m_coord ),
          "Jacobian in input mesh to Discretization non-positive" );
  #if not defined(__INTEL_COMPILER) || defined(NDEBUG)
  // The above ifdef skips running the conformity test with the intel compiler
  // in debug mode only. This is necessary because in tk::conforming(), filling
  // up the map can fail with some meshes (only in parallel), e.g., tube.exo,
  // used by some regression tests, due to the intel compiler generating some
  // garbage incorrect code - only in debug, only in parallel, only with that
  // mesh.
  Assert( tk::conforming( m_inpoel, m_coord ),
          "Input mesh to Discretization not conforming" );
  #endif

  // Store communication maps
  for (const auto& [ c, maps ] : msum) {
    m_nodeCommMap[c] = maps.get< tag::node >();
    m_edgeCommMap[c] = maps.get< tag::edge >();
  }

  // Get ready for computing/communicating nodal volumes
  startvol();

  // Count the number of mesh nodes at which we receive data from other chares
  // and compute map associating boundary-chare node ID to global node ID
  std::vector< std::size_t > c( tk::sumvalsize( m_nodeCommMap ) );
  std::size_t j = 0;
  for (const auto& [ch,n] : m_nodeCommMap) for (auto i : n) c[j++] = i;
  tk::unique( c );
  m_bid = tk::assignLid( c );

  // Find host elements of user-specified points where time histories are
  // saved, and save the shape functions evaluated at the point locations
  const auto& pt = g_inputdeck.get< tag::history, tag::point >();
  const auto& id = g_inputdeck.get< tag::history, tag::id >();
  for (std::size_t p=0; p<pt.size(); ++p) {
    std::array< tk::real, 4 > N;
    const auto& l = pt[p];
    for (std::size_t e=0; e<m_inpoel.size()/4; ++e) {
      if (tk::intet( m_coord, m_inpoel, l, e, N )) {
        m_histdata.push_back( HistData{{ id[p], e, {l[0],l[1],l[2]}, N }} );
        break;
      }
    }
  }

  // Insert DistFCT chare array element if FCT is needed. Note that even if FCT
  // is configured false in the input deck, at this point, we still need the FCT
  // object as FCT is still being performed, only its results are ignored.
  const auto sch = g_inputdeck.get< tag::discr, tag::scheme >();
  const auto nprop = g_inputdeck.get< tag::component >().nprop();
  if (sch == ctr::SchemeType::DiagCG)
    m_fct[ thisIndex ].insert( m_nchare, m_gid.size(), nprop,
                               m_nodeCommMap, m_bid, m_lid, m_inpoel );

  // Insert ConjugrateGradients solver chare array element if needed
  if (ALE()) {
    auto meshvel = g_inputdeck.get< tag::ale, tag::meshvelocity >();
    if (meshvel == ctr::MeshVelocityType::FLUID)
      m_conjugategradients[ thisIndex ].        // solve for mesh velocity
        insert( Laplacian(3), m_gid, m_lid, m_nodeCommMap );
    if (meshvel == ctr::MeshVelocityType::HELMHOLTZ)
      m_conjugategradients[ thisIndex ].        // solve for scalar potential
        insert( Laplacian(1), m_gid, m_lid, m_nodeCommMap );
  }

  // Register mesh with mesh-transfer lib
  if (m_disc.size() == 1 || m_transfer.empty()) {
    // skip transfer if single mesh or if not involved in coupling
    transferInit();
  } else {
    #ifdef HAS_EXAM2M
    if (thisIndex == 0) {
      exam2m::addMesh( thisProxy, m_nchare,
        CkCallback( CkIndex_Discretization::transferInit(), thisProxy ) );
      std::cout << "Disc: " << m_meshid << " m2m::addMesh()\n";
    }
    #else
    transferInit();
    #endif
  }
}

void
Discretization::transferInit()
// *****************************************************************************
// Our mesh has been registered with the mesh-to-mesh transfer library (if
// coupled to other solver)
// *****************************************************************************
{
  // Compute number of mesh points owned
  std::size_t npoin = m_gid.size();
  for (auto g : m_gid) if (tk::slave(m_nodeCommMap,g,thisIndex)) --npoin;

  // Tell the RTS that the Discretization chares have been created and compute
  // the total number of mesh points across the distributed mesh
  std::vector< std::size_t > meshdata{ m_meshid, npoin };
  contribute( meshdata, CkReduction::sum_ulong,
    CkCallback( CkReductionTarget(Transporter,disccreated), m_transporter ) );
}

bool
Discretization::ALE() const
// *****************************************************************************
//! Query if ALE mesh motion is enabled by the user
//! \return True if ALE is configured
// *****************************************************************************
{
  auto ale = g_inputdeck.get< tag::ale, tag::ale >();
  auto meshvel = g_inputdeck.get< tag::ale, tag::meshvelocity >();

  if (ale && meshvel != ctr::MeshVelocityType::NONE)
    return true;
  else
    return false;
}

bool
Discretization::dynALE() const
// *****************************************************************************
//! Query if ALE mesh velocity is updated during time stepping
//! \return True if mesh velocity is updated during time stepping
// *****************************************************************************
{
  auto ale = g_inputdeck.get< tag::ale, tag::ale >();
  auto meshvel = g_inputdeck.get< tag::ale, tag::meshvelocity >();

  if (ale &&
      meshvel != ctr::MeshVelocityType::NONE &&
      meshvel != ctr::MeshVelocityType::SINE)
    return true;
  else
    return false;
}

void
Discretization::meshvelInit(
  const std::vector< tk::real >& x,
  const std::vector< tk::real >& div,
  const std::unordered_map< std::size_t,
          std::vector< std::pair< bool, tk::real > > >& bc,
  CkCallback c )
// *****************************************************************************
//  Initialize mesh velocity linear solve: set initial guess and BCs
<<<<<<< HEAD
//! \param[in] x Initial guess for mesh velocity linear solve
//! \param[in] div Velocity divergence for Helmholtz rhs
//! \param[in] bc Local node ids associated to linear solver Dirichlet BCs
// \param[in] c Function to call when the BCs have been applied
=======
//! \param[in] w Initial guess for mesh velocity linear solve
//! \param[in] wbc Local node ids associated to mesh velocity Dirichlet BCs
//! \param[in] c Function to call when the BCs have been applied
>>>>>>> e9ed7f8a
// *****************************************************************************
{
  auto eps = std::numeric_limits< tk::real >::epsilon();
  m_conjugategradients[ thisIndex ].init( x, div,
    std::abs(m_initial-1.0) < eps ? bc : decltype(bc){}, c );
}

void
Discretization::meshvelSolve( CkCallback c )
// *****************************************************************************
//  Solve linear system using Conjugrate Gradients
// \param[in] c Function to call when the solve is converged
// *****************************************************************************
{
  m_conjugategradients[ thisIndex ].
    solve( g_inputdeck.get< tag::ale, tag::maxit >(),
           g_inputdeck.get< tag::ale, tag::tolerance >(),
           c );
}

std::vector< tk::real >
Discretization::meshvelSolution() const
// *****************************************************************************
//! Query the solution of the Conjugrate Gradients linear solver
//! \return Solution to the Conjugate Gradients linear solve
// *****************************************************************************
{
  return ConjugateGradients()->solution();
}

void
Discretization::meshvelConv()
// *****************************************************************************
//! Assess and record mesh velocity linear solver convergence
// *****************************************************************************
{
  auto meshvel = g_inputdeck.get< tag::ale, tag::meshvelocity >();

  if ( ALE() &&
       (meshvel == ctr::MeshVelocityType::FLUID ||
        meshvel == ctr::MeshVelocityType::HELMHOLTZ) )
  {
    m_meshvel_converged &= ConjugateGradients()->converged();
  }
}


std::tuple< tk::CSR, std::vector< tk::real >, std::vector< tk::real > >
Discretization::Laplacian( std::size_t ncomp ) const
// *****************************************************************************
// Generate {A,x,b} for Laplacian mesh velocity smoother
//! \param[in] ncomp Number of scalar components
//! \return {A,x,b} with a Laplacian, unknown, and rhs initialized with zeros
//! \see Waltz, et al. "A three-dimensional finite element arbitrary
//!   Lagrangian-Eulerian method for shock hydrodynamics on unstructured
//!   grids", Computers& Fluids, 2013, and Bakosi, et al. "Improved ALE mesh
//!   velocities for complex flows, International Journal for Numerical Methods
//!   in Fluids, 2017.
// *****************************************************************************
{
  tk::CSR A( ncomp, tk::genPsup(m_inpoel,4,tk::genEsup(m_inpoel,4)) );

  const auto& X = m_coord[0];
  const auto& Y = m_coord[1];
  const auto& Z = m_coord[2];

  // fill matrix with Laplacian
  for (std::size_t e=0; e<m_inpoel.size()/4; ++e) {
    // access node IDs
    const std::array< std::size_t, 4 >
      N{{ m_inpoel[e*4+0], m_inpoel[e*4+1], m_inpoel[e*4+2], m_inpoel[e*4+3] }};
    // compute element Jacobi determinant
    const std::array< tk::real, 3 >
      ba{{ X[N[1]]-X[N[0]], Y[N[1]]-Y[N[0]], Z[N[1]]-Z[N[0]] }},
      ca{{ X[N[2]]-X[N[0]], Y[N[2]]-Y[N[0]], Z[N[2]]-Z[N[0]] }},
      da{{ X[N[3]]-X[N[0]], Y[N[3]]-Y[N[0]], Z[N[3]]-Z[N[0]] }};
    const auto J = tk::triple( ba, ca, da );        // J = 6V
    Assert( J > 0, "Element Jacobian non-positive" );

    // shape function derivatives, nnode*ndim [4][3]
    std::array< std::array< tk::real, 3 >, 4 > grad;
    grad[1] = tk::crossdiv( ca, da, J );
    grad[2] = tk::crossdiv( da, ba, J );
    grad[3] = tk::crossdiv( ba, ca, J );
    for (std::size_t i=0; i<3; ++i)
      grad[0][i] = -grad[1][i]-grad[2][i]-grad[3][i];

    for (std::size_t a=0; a<4; ++a)
      for (std::size_t k=0; k<3; ++k)
         for (std::size_t b=0; b<4; ++b)
           for (std::size_t i=0; i<ncomp; ++i)
             A(N[a],N[b],i) -= J/6 * grad[a][k] * grad[b][k];
  }

  auto npoin = m_gid.size();
  std::vector< tk::real > b(npoin*ncomp,0.0), x(npoin*ncomp,0.0);

  return { std::move(A), std::move(x), std::move(b) };
}

void
Discretization::transferCallback( std::vector< CkCallback >& cb )
// *****************************************************************************
// Receive a list of callbacks from our own child solver
//! \param[in] cb List of callbacks
//! \details This is called by our child solver, either when it is coupled to
//!    another solver or not.
// *****************************************************************************
{
  // Store callback for when there is no transfer we are involved in
  m_transfer_complete = cb.back();
  cb.pop_back();

  // Distribute callbacks
  for (auto& t : m_transfer) {
    // If we are a source of a transfer, send callback to the destination solver
    if (m_meshid == t.src) {
      Assert( !cb.empty(), "Insufficient number of src callbacks, meshid: " +
                           std::to_string(m_meshid) );
      m_disc[ t.dst ][ thisIndex ].comcb( m_meshid, cb.back() );
      cb.pop_back();
    // If we are a destination of a callback, store it
    } else if (m_meshid == t.dst) {
      Assert( !cb.empty(), "Insufficient number of dst callbacks, meshid: " +
                           std::to_string(m_meshid) );
      t.cb.push_back( cb.back() );
      cb.pop_back();
      //t.cbs.push_back( m_meshid );    // only for debugging
    }
  }
  Assert( cb.empty(), "Not all callbacks have been processed" );

  if (transferCallbacksComplete()) comfinal();
}

void
Discretization::comcb( std::size_t srcmeshid, CkCallback c )
// *****************************************************************************
// Receive mesh transfer callbacks from source mesh/solver
//! \param[in] srcmeshid Source mesh (solver) id
//! \param[in] c Callback received
// *****************************************************************************
{
  // Store received mesh transfer callback from source mesh/solver
  for (auto& t : m_transfer)
    if (srcmeshid == t.src && m_meshid == t.dst) {
      t.cb.push_back( c );
      //t.cbs.push_back( srcmeshid );   // only for debugging
    }

  if (transferCallbacksComplete()) comfinal();
}

bool
Discretization::transferCallbacksComplete() const
// *****************************************************************************
// Determine if communication of mesh transfer callbacks is complete
//! \return True if communication of mesh transfer callbacks have been
//!   completed on this solver
// *****************************************************************************
{
  bool c = true;

  // Our callbacks are complete if all transfers we are involved in as a
  // destination have exactly two callbacks.
  for (const auto& t : m_transfer)
    if (m_meshid == t.dst && t.cb.size() != 2)
      c = false;

  return c;
}

void
Discretization::comfinal()
// *****************************************************************************
// Finish setting up communication maps and solution transfer callbacks
// *****************************************************************************
{
//  std::cout << "m:" << m_meshid << ": transfer: ";
//  for (const auto& t : m_transfer) {
//    std::cout << t.src << "->" << t.dst << ' ';
//    if (t.cb.size() > 0) {
//      std::cout << "cb: ";
//      for (auto m : t.cbs) std::cout << m << ' ';
//    }
//  }
//  std::cout << '\n';

  // Generate own subset of solver/mesh transfer list
  for (const auto& t : m_transfer)
    if (t.src == m_meshid || t.dst == m_meshid)
      m_mytransfer.push_back( t );

//  std::cout << "m:" << m_meshid << ": mytransfer: ";
//  for (const auto& t : m_mytransfer) {
//    std::cout << t.src << "->" << t.dst << ' ';
//    if (t.cb.size() > 0) {
//      std::cout << "cb: ";
//      for (auto m : t.cbs) std::cout << m << ' ';
//    }
//  }
//  std::cout << '\n';

  // Signal the runtime system that the workers have been created
  std::vector< std::size_t > meshdata{ /* initial */ 1, m_meshid };
  contribute( meshdata, CkReduction::sum_ulong,
    CkCallback(CkReductionTarget(Transporter,comfinal), m_transporter) );
}

void
Discretization::transfer( [[maybe_unused]] const tk::Fields& u )
// *****************************************************************************
//  Start solution transfer (if coupled)
//! \param[in] u Solution to transfer from/to
// *****************************************************************************
{
  if (m_mytransfer.empty()) {   // skip transfer if not involved in coupling
    m_transfer_complete.send();
  } else {
    // Pass source and destination meshes to mesh transfer lib (if coupled)
    #ifdef HAS_EXAM2M
    Assert( m_nsrc < m_mytransfer.size(), "Indexing out of mytransfer[src]" );
    if (m_mytransfer[m_nsrc].src == m_meshid) {
      exam2m::setSourceTets( thisProxy, thisIndex, &m_inpoel, &m_coord, u );
      ++m_nsrc;
      //std::cout << m_meshid << " src\n";
    } else {
      m_nsrc = 0;
    }
    Assert( m_ndst < m_mytransfer.size(), "Indexing out of mytransfer[dst]" );
    if (m_mytransfer[m_ndst].dst == m_meshid) {
      exam2m::setDestPoints( thisProxy, thisIndex, &m_coord, u,
                             m_mytransfer[m_ndst].cb );
      ++m_ndst;
      //std::cout << m_meshid << " dst\n";
    } else {
      m_ndst = 0;
    }
    #else
    m_transfer_complete.send();
    #endif
  }
}

std::vector< std::size_t >
Discretization::bndel() const
// *****************************************************************************
// Find elements along our mesh chunk boundary
//! \return List of local element ids that have at least a single node
//!   contributing to a chare boundary
// *****************************************************************************
{
  // Lambda to find out if a mesh node is shared with another chare
  auto shared = [this]( std::size_t i ){
    for (const auto& [c,n] : m_nodeCommMap)
      if (n.find(i) != end(n)) return true;
    return false;
  };

  // Find elements along our mesh chunk boundary
  std::vector< std::size_t > e;
  for (std::size_t n=0; n<m_inpoel.size(); ++n)
    if (shared( m_gid[ m_inpoel[n] ] )) e.push_back( n/4 );
  tk::unique( e );

  return e;
}

void
Discretization::resizePostAMR( const tk::UnsMesh::Chunk& chunk,
                               const tk::UnsMesh::Coords& coord,
                               const tk::NodeCommMap& nodeCommMap )
// *****************************************************************************
//  Resize mesh data structures after mesh refinement
//! \param[in] chunk New mesh chunk (connectivity and global<->local id maps)
//! \param[in] coord New mesh node coordinates
//! \param[in] nodeCommMap New node communication map
// *****************************************************************************
{
  m_el = chunk;         // updates m_inpoel, m_gid, m_lid
  m_nodeCommMap = nodeCommMap;        // update node communication map

  // Update mesh volume container size
  m_vol.resize( m_gid.size(), 0.0 );

  // Generate local ids for new chare boundary global ids
  std::size_t bid = m_bid.size();
  for (const auto& [ neighborchare, sharednodes ] : m_nodeCommMap)
    for (auto g : sharednodes)
      if (m_bid.find( g ) == end(m_bid))
        m_bid[ g ] = bid++;

  // Resize mesh data structures after ALE mesh movement
  resizePostALE( coord );
}

void
Discretization::resizePostALE( const tk::UnsMesh::Coords& coord )
// *****************************************************************************
//  Resize mesh data structures after ALE mesh movement
//! \param[in] coord New mesh node coordinates
// *****************************************************************************
{
  // update mesh node coordinates
  m_coord = coord;

  // Set flag that indicates that we are during time stepping
  m_initial = 0.0;
}

void
Discretization::startvol()
// *****************************************************************************
//  Get ready for (re-)computing/communicating nodal volumes
// *****************************************************************************
{
  m_nvol = 0;
  thisProxy[ thisIndex ].wait4vol();

  // Save current nodal volumes
  m_voln = m_vol;

  // Zero out mesh volume container
  std::fill( begin(m_vol), end(m_vol), 0.0 );

  // Clear receive buffer that will be used for collecting nodal volumes
  m_volc.clear();
}

void
Discretization::registerReducers()
// *****************************************************************************
//  Configure Charm++ reduction types
//!  \details Since this is a [initnode] routine, see the .ci file, the
//!   Charm++ runtime system executes the routine exactly once on every
//!   logical node early on in the Charm++ init sequence. Must be static as
//!   it is called without an object. See also: Section "Initializations at
//!   Program Startup" at in the Charm++ manual
//!   http://charm.cs.illinois.edu/manuals/html/charm++/manual.html.
// *****************************************************************************
{
  PDFMerger = CkReduction::addReducer( tk::mergeUniPDFs );
}

tk::UnsMesh::Coords
Discretization::setCoord( const tk::UnsMesh::CoordMap& coordmap )
// *****************************************************************************
// Set mesh coordinates based on coordinates map
// *****************************************************************************
{
  Assert( coordmap.size() == m_gid.size(), "Size mismatch" );
  Assert( coordmap.size() == m_lid.size(), "Size mismatch" );

  tk::UnsMesh::Coords coord;
  coord[0].resize( coordmap.size() );
  coord[1].resize( coordmap.size() );
  coord[2].resize( coordmap.size() );

  for (const auto& [ gid, coords ] : coordmap) {
    auto i = tk::cref_find( m_lid, gid );
    coord[0][i] = coords[0];
    coord[1][i] = coords[1];
    coord[2][i] = coords[2];
  }

  return coord;
}

void
Discretization::remap(
  const std::unordered_map< std::size_t, std::size_t >& map )
// *****************************************************************************
//  Remap mesh data based on new local ids
//! \param[in] map Mapping of old->new local ids
// *****************************************************************************
{
  // Remap connectivity containing local IDs
  for (auto& l : m_inpoel) l = tk::cref_find(map,l);

  // Remap global->local id map
  for (auto& [g,l] : m_lid) l = tk::cref_find(map,l);

  // Remap global->local id map
  auto maxid = std::numeric_limits< std::size_t >::max();
  std::vector< std::size_t > newgid( m_gid.size(), maxid );
  for (const auto& [o,n] : map) newgid[n] = m_gid[o];
  m_gid = std::move( newgid );

  Assert( std::all_of( m_gid.cbegin(), m_gid.cend(),
            [=](std::size_t i){ return i < maxid; } ),
          "Not all gid have been remapped" );

  // Remap nodal volumes (with contributions along chare-boundaries)
  std::vector< tk::real > newvol( m_vol.size(), 0.0 );
  for (const auto& [o,n] : map) newvol[n] = m_vol[o];
  m_vol = std::move( newvol );

  // Remap nodal volumes (without contributions along chare-boundaries)
  std::vector< tk::real > newv( m_v.size(), 0.0 );
  for (const auto& [o,n] : map) newv[n] = m_v[o];
  m_v = std::move( newv );

  // Remap locations of node coordinates
  tk::UnsMesh::Coords newcoord;
  auto npoin = m_coord[0].size();
  newcoord[0].resize( npoin );
  newcoord[1].resize( npoin );
  newcoord[2].resize( npoin );
  for (const auto& [o,n] : map) {
    newcoord[0][n] = m_coord[0][o];
    newcoord[1][n] = m_coord[1][o];
    newcoord[2][n] = m_coord[2][o];
  }
  m_coord = std::move( newcoord );
}

void
Discretization::setRefiner( const CProxy_Refiner& ref )
// *****************************************************************************
//  Set Refiner Charm++ proxy
//! \param[in] ref Incoming refiner proxy to store
// *****************************************************************************
{
  m_refiner = ref;
}

void
Discretization::vol()
// *****************************************************************************
// Sum mesh volumes to nodes, start communicating them on chare-boundaries
// *****************************************************************************
{
  const auto& x = m_coord[0];
  const auto& y = m_coord[1];
  const auto& z = m_coord[2];

  // Compute nodal volumes on our chunk of the mesh
  for (std::size_t e=0; e<m_inpoel.size()/4; ++e) {
    const std::array< std::size_t, 4 > N{{ m_inpoel[e*4+0], m_inpoel[e*4+1],
                                           m_inpoel[e*4+2], m_inpoel[e*4+3] }};
    // compute element Jacobi determinant * 5/120 = element volume / 4
    const std::array< tk::real, 3 >
      ba{{ x[N[1]]-x[N[0]], y[N[1]]-y[N[0]], z[N[1]]-z[N[0]] }},
      ca{{ x[N[2]]-x[N[0]], y[N[2]]-y[N[0]], z[N[2]]-z[N[0]] }},
      da{{ x[N[3]]-x[N[0]], y[N[3]]-y[N[0]], z[N[3]]-z[N[0]] }};
    const auto J = tk::triple( ba, ca, da ) * 5.0 / 120.0;
    ErrChk( J > 0, "Element Jacobian non-positive: PE:" +
                   std::to_string(CkMyPe()) + ", node IDs: " +
                   std::to_string(m_gid[N[0]]) + ',' +
                   std::to_string(m_gid[N[1]]) + ',' +
                   std::to_string(m_gid[N[2]]) + ',' +
                   std::to_string(m_gid[N[3]]) + ", coords: (" +
                   std::to_string(x[N[0]]) + ", " +
                   std::to_string(y[N[0]]) + ", " +
                   std::to_string(z[N[0]]) + "), (" +
                   std::to_string(x[N[1]]) + ", " +
                   std::to_string(y[N[1]]) + ", " +
                   std::to_string(z[N[1]]) + "), (" +
                   std::to_string(x[N[2]]) + ", " +
                   std::to_string(y[N[2]]) + ", " +
                   std::to_string(z[N[2]]) + "), (" +
                   std::to_string(x[N[3]]) + ", " +
                   std::to_string(y[N[3]]) + ", " +
                   std::to_string(z[N[3]]) + ')' );
    // scatter add V/4 to nodes
    for (std::size_t j=0; j<4; ++j) m_vol[N[j]] += J;
  }

  // Store nodal volumes without contributions from other chares on
  // chare-boundaries
  m_v = m_vol;

  // Send our nodal volume contributions to neighbor chares
  if (m_nodeCommMap.empty())
   totalvol();
  else
    for (const auto& [c,n] : m_nodeCommMap) {
      std::vector< tk::real > v( n.size() );
      std::size_t j = 0;
      for (auto i : n) v[ j++ ] = m_vol[ tk::cref_find(m_lid,i) ];
      thisProxy[c].comvol( std::vector<std::size_t>(begin(n), end(n)), v );
    }

  ownvol_complete();
}

void
Discretization::comvol( const std::vector< std::size_t >& gid,
                        const std::vector< tk::real >& nodevol )
// *****************************************************************************
//  Receive nodal volumes on chare-boundaries
//! \param[in] gid Global mesh node IDs at which we receive volume contributions
//! \param[in] nodevol Partial sums of nodal volume contributions to
//!    chare-boundary nodes
//! \details This function receives contributions to m_vol, which stores the
//!   nodal volumes. While m_vol stores own contributions, m_volc collects the
//!   neighbor chare contributions during communication. This way work on m_vol
//!   and m_volc is overlapped. The contributions are applied in totalvol().
// *****************************************************************************
{
  Assert( nodevol.size() == gid.size(), "Size mismatch" );

  for (std::size_t i=0; i<gid.size(); ++i)
    m_volc[ gid[i] ] += nodevol[i];

  if (++m_nvol == m_nodeCommMap.size()) {
    m_nvol = 0;
    comvol_complete();
  }
}

void
Discretization::totalvol()
// *****************************************************************************
// Sum mesh volumes and contribute own mesh volume to total volume
// *****************************************************************************
{
  // Add received contributions to nodal volumes
  for (const auto& [gid, vol] : m_volc)
    m_vol[ tk::cref_find(m_lid,gid) ] += vol;

  // Clear receive buffer
  tk::destroy(m_volc);

  // Sum mesh volume to host
  std::vector< tk::real > tvol{0.0, m_initial, static_cast<tk::real>(m_meshid)};
  for (auto v : m_v) tvol[0] += v;
  contribute( tvol, CkReduction::sum_double,
    CkCallback(CkReductionTarget(Transporter,totalvol), m_transporter) );
}

void
Discretization::stat( tk::real mesh_volume )
// *****************************************************************************
// Compute mesh cell statistics
//! \param[in] mesh_volume Total mesh volume
// *****************************************************************************
{
  // Store total mesh volume
  m_meshvol = mesh_volume;

  const auto& x = m_coord[0];
  const auto& y = m_coord[1];
  const auto& z = m_coord[2];

  auto MIN = -std::numeric_limits< tk::real >::max();
  auto MAX = std::numeric_limits< tk::real >::max();
  std::vector< tk::real > min{ MAX, MAX, MAX };
  std::vector< tk::real > max{ MIN, MIN, MIN };
  std::vector< tk::real > sum{ 0.0, 0.0, 0.0, 0.0, 0.0, 0.0 };
  tk::UniPDF edgePDF( 1e-4 );
  tk::UniPDF volPDF( 1e-4 );
  tk::UniPDF ntetPDF( 1e-4 );

  // Compute points surrounding points
  auto psup = tk::genPsup( m_inpoel, 4, tk::genEsup(m_inpoel,4) );
  Assert( psup.second.size()-1 == m_gid.size(),
          "Number of mesh points and number of global IDs unequal" );

  // Compute edge length statistics
  // Note that while the min and max edge lengths are independent of the number
  // of CPUs (by the time they are aggregated across all chares), the sum of
  // the edge lengths and the edge length PDF are not. This is because the
  // edges on the chare-boundary are counted multiple times and we
  // conscientiously do not make an effort to precisely compute this, because
  // that would require communication and more complex logic. Since these
  // statistics are intended as simple average diagnostics, we ignore these
  // small differences. For reproducible average edge lengths and edge length
  // PDFs, run the mesh in serial.
  for (std::size_t p=0; p<m_gid.size(); ++p)
    for (auto i : tk::Around(psup,p)) {
       const auto dx = x[ i ] - x[ p ];
       const auto dy = y[ i ] - y[ p ];
       const auto dz = z[ i ] - z[ p ];
       const auto length = std::sqrt( dx*dx + dy*dy + dz*dz );
       if (length < min[0]) min[0] = length;
       if (length > max[0]) max[0] = length;
       sum[0] += 1.0;
       sum[1] += length;
       edgePDF.add( length );
    }

  // Compute mesh cell volume statistics
  for (std::size_t e=0; e<m_inpoel.size()/4; ++e) {
    const std::array< std::size_t, 4 > N{{ m_inpoel[e*4+0], m_inpoel[e*4+1],
                                           m_inpoel[e*4+2], m_inpoel[e*4+3] }};
    const std::array< tk::real, 3 >
      ba{{ x[N[1]]-x[N[0]], y[N[1]]-y[N[0]], z[N[1]]-z[N[0]] }},
      ca{{ x[N[2]]-x[N[0]], y[N[2]]-y[N[0]], z[N[2]]-z[N[0]] }},
      da{{ x[N[3]]-x[N[0]], y[N[3]]-y[N[0]], z[N[3]]-z[N[0]] }};
    const auto L = std::cbrt( tk::triple( ba, ca, da ) / 6.0 );
    if (L < min[1]) min[1] = L;
    if (L > max[1]) max[1] = L;
    sum[2] += 1.0;
    sum[3] += L;
    volPDF.add( L );
  }

  // Contribute stats of number of tetrahedra (ntets)
  sum[4] = 1.0;
  min[2] = max[2] = sum[5] = m_inpoel.size() / 4;
  ntetPDF.add( min[2] );

  min.push_back( static_cast<tk::real>(m_meshid) );
  max.push_back( static_cast<tk::real>(m_meshid) );
  sum.push_back( static_cast<tk::real>(m_meshid) );

  // Contribute to mesh statistics across all Discretization chares
  contribute( min, CkReduction::min_double,
    CkCallback(CkReductionTarget(Transporter,minstat), m_transporter) );
  contribute( max, CkReduction::max_double,
    CkCallback(CkReductionTarget(Transporter,maxstat), m_transporter) );
  contribute( sum, CkReduction::sum_double,
    CkCallback(CkReductionTarget(Transporter,sumstat), m_transporter) );

  // Serialize PDFs to raw stream
  auto stream = tk::serialize( m_meshid, { edgePDF, volPDF, ntetPDF } );
  // Create Charm++ callback function for reduction of PDFs with
  // Transporter::pdfstat() as the final target where the results will appear.
  CkCallback cb( CkIndex_Transporter::pdfstat(nullptr), m_transporter );
  // Contribute serialized PDF of partial sums to host via Charm++ reduction
  contribute( stream.first, stream.second.get(), PDFMerger, cb );
}

void
Discretization::boxvol(
  const std::vector< std::unordered_set< std::size_t > >& nodes )
// *****************************************************************************
// Compute total box IC volume
//! \param[in] nodes Node list contributing to box IC volume (for each IC box)
// *****************************************************************************
{
  // Compute partial box IC volume (just add up all boxes)
  tk::real boxvol = 0.0;
  for (const auto& b : nodes) for (auto i : b) boxvol += m_v[i];

  // Sum up box IC volume across all chares
  std::vector< tk::real > meshdata{ boxvol, static_cast<tk::real>(m_meshid) };
  contribute( meshdata, CkReduction::sum_double,
    CkCallback(CkReductionTarget(Transporter,boxvol), m_transporter) );
}

void
Discretization::write(
  const std::vector< std::size_t >& inpoel,
  const tk::UnsMesh::Coords& coord,
  const std::map< int, std::vector< std::size_t > >& bface,
  const std::map< int, std::vector< std::size_t > >& bnode,
  const std::vector< std::size_t >& triinpoel,
  const std::vector< std::string>& elemfieldnames,
  const std::vector< std::string>& nodefieldnames,
  const std::vector< std::string>& nodesurfnames,
  const std::vector< std::vector< tk::real > >& elemfields,
  const std::vector< std::vector< tk::real > >& nodefields,
  const std::vector< std::vector< tk::real > >& nodesurfs,
  CkCallback c )
// *****************************************************************************
//  Output mesh and fields data (solution dump) to file(s)
//! \param[in] inpoel Mesh connectivity for the mesh chunk to be written
//! \param[in] coord Node coordinates of the mesh chunk to be written
//! \param[in] bface Map of boundary-face lists mapped to corresponding side set
//!   ids for this mesh chunk
//! \param[in] bnode Map of boundary-node lists mapped to corresponding side set
//!   ids for this mesh chunk
//! \param[in] triinpoel Interconnectivity of points and boundary-face in this
//!   mesh chunk
//! \param[in] elemfieldnames Names of element fields to be output to file
//! \param[in] nodefieldnames Names of node fields to be output to file
//! \param[in] nodesurfnames Names of node surface fields to be output to file
//! \param[in] elemfields Field data in mesh elements to output to file
//! \param[in] nodefields Field data in mesh nodes to output to file
//! \param[in] nodesurfs Surface field data in mesh nodes to output to file
//! \param[in] c Function to continue with after the write
//! \details Since m_meshwriter is a Charm++ chare group, it never migrates and
//!   an instance is guaranteed on every PE. We index the first PE on every
//!   logical compute node. In Charm++'s non-SMP mode, a node is the same as a
//!   PE, so the index is the same as CkMyPe(). In SMP mode the index is the
//!   first PE on every logical node. In non-SMP mode this yields one or more
//!   output files per PE with zero or non-zero virtualization, respectively. If
//!   there are multiple chares on a PE, the writes are serialized per PE, since
//!   only a single entry method call can be executed at any given time. In SMP
//!   mode, still the same number of files are output (one per chare), but the
//!   output is serialized through the first PE of each compute node. In SMP
//!   mode, channeling multiple files via a single PE on each node is required
//!   by NetCDF and HDF5, as well as ExodusII, since none of these libraries are
//!   thread-safe.
// *****************************************************************************
{
  // If the previous iteration refined (or moved) the mesh or this is called
  // before the first time step, we also output the mesh.
  bool meshoutput = m_itf == 0 ? true : false;

  auto eps = std::numeric_limits< tk::real >::epsilon();
  bool fieldoutput = false;

  // Output field data only if there is no dump at this physical time yet
  if (std::abs(m_lastDumpTime - m_t) > eps ) {
    m_lastDumpTime = m_t;
    ++m_itf;
    fieldoutput = true;
  }

  m_meshwriter[ CkNodeFirst( CkMyNode() ) ].
    write( m_meshid, meshoutput, fieldoutput, m_itr, m_itf, m_t, thisIndex,
           g_inputdeck.get< tag::cmd, tag::io, tag::output >(),
           inpoel, coord, bface, bnode, triinpoel, elemfieldnames,
           nodefieldnames, nodesurfnames, elemfields, nodefields, nodesurfs,
           g_inputdeck.outsets(), c );
}

void
Discretization::setdt( tk::real newdt )
// *****************************************************************************
// Set time step size
//! \param[in] newdt Size of the new time step
// *****************************************************************************
{
  m_dtn = m_dt;
  m_dt = newdt;

  // Truncate the size of last time step
  const auto term = g_inputdeck.get< tag::discr, tag::term >();
  if (m_t+m_dt > term) m_dt = term - m_t;
}

void
Discretization::next()
// *****************************************************************************
// Prepare for next step
// *****************************************************************************
{
  ++m_it;
  m_t += m_dt;
}

void
Discretization::grindZero()
// *****************************************************************************
//  Zero grind-time
// *****************************************************************************
{
  m_prevstatus = std::chrono::high_resolution_clock::now();

  if (thisIndex == 0 && m_meshid == 0) {
    const auto verbose = g_inputdeck.get< tag::cmd, tag::verbose >();
    const auto& def =
      g_inputdeck_defaults.get< tag::cmd, tag::io, tag::screen >();
    tk::Print print( g_inputdeck.get< tag::cmd >().logname( def, m_nrestart ),
                     verbose ? std::cout : std::clog,
                     std::ios_base::app );
    print.diag( "Starting time stepping ..." );
  }
}

bool
Discretization::restarted( int nrestart )
// *****************************************************************************
//  Detect if just returned from a checkpoint and if so, zero timers
//! \param[in] nrestart Number of times restarted
//! \return True if restart detected
// *****************************************************************************
{
  // Detect if just restarted from checkpoint:
  //   nrestart == -1 if there was no checkpoint this step
  //   d->Nrestart() == nrestart if there was a checkpoint this step
  //   if both false, just restarted from a checkpoint
  bool restarted = nrestart != -1 && m_nrestart != nrestart;

   // If just restarted from checkpoint
  if (restarted) {
    // Update number of restarts
    m_nrestart = nrestart;
    // Start timer measuring time stepping wall clock time
    m_timer.zero();
    // Zero grind-timer
    grindZero();
  }

  return restarted;
}

std::string
Discretization::histfilename( const std::string& id,
                              kw::precision::info::expect::type precision )
// *****************************************************************************
//  Construct history output filename
//! \param[in] id History point id
//! \param[in] precision Floating point precision to use for output
//! \return History file name
// *****************************************************************************
{
  auto of = g_inputdeck.get< tag::cmd, tag::io, tag::output >();
  std::stringstream ss;

  ss << std::setprecision(static_cast<int>(precision)) << of << ".hist." << id;

  return ss.str();
}

void
Discretization::histheader( std::vector< std::string >&& names )
// *****************************************************************************
//  Output headers for time history files (one for each point)
//! \param[in] names History output variable names
// *****************************************************************************
{
  for (const auto& h : m_histdata) {
    auto prec = g_inputdeck.get< tag::prec, tag::history >();
    tk::DiagWriter hw( histfilename( h.get< tag::id >(), prec ),
                       g_inputdeck.get< tag::flformat, tag::history >(),
                       prec );
    hw.header( names );
  }
}

void
Discretization::history( std::vector< std::vector< tk::real > >&& data )
// *****************************************************************************
//  Output time history for a time step
//! \param[in] data Time history data for all variables and equations integrated
// *****************************************************************************
{
  Assert( data.size() == m_histdata.size(), "Size mismatch" );

  std::size_t i = 0;
  for (const auto& h : m_histdata) {
    auto prec = g_inputdeck.get< tag::prec, tag::history >();
    tk::DiagWriter hw( histfilename( h.get< tag::id >(), prec ),
                       g_inputdeck.get< tag::flformat, tag::history >(),
                       prec,
                       std::ios_base::app );
    hw.diag( m_it, m_t, m_dt, data[i] );
    ++i;
  }
}

void
Discretization::status()
// *****************************************************************************
// Output one-liner status report
// *****************************************************************************
{
  // Query after how many time steps user wants TTY dump
  const auto tty = g_inputdeck.get< tag::interval, tag::tty >();

  // estimate grind time (taken between this and the previous time step)
  using std::chrono::duration_cast;
  using ms = std::chrono::milliseconds;
  using clock = std::chrono::high_resolution_clock;
  auto grind_time = duration_cast< ms >(clock::now() - m_prevstatus).count();
  m_prevstatus = clock::now();

  if (thisIndex==0 && m_meshid == 0 && !(m_it%tty)) {

    const auto eps = std::numeric_limits< tk::real >::epsilon();
    const auto term = g_inputdeck.get< tag::discr, tag::term >();
    const auto t0 = g_inputdeck.get< tag::discr, tag::t0 >();
    const auto nstep = g_inputdeck.get< tag::discr, tag::nstep >();
    const auto field = g_inputdeck.get< tag::interval,tag::field >();
    const auto diag = g_inputdeck.get< tag::interval, tag::diag >();
    const auto hist = g_inputdeck.get< tag::interval, tag::history >();
    const auto lbfreq = g_inputdeck.get< tag::cmd, tag::lbfreq >();
    const auto rsfreq = g_inputdeck.get< tag::cmd, tag::rsfreq >();
    const auto verbose = g_inputdeck.get< tag::cmd, tag::verbose >();
    const auto benchmark = g_inputdeck.get< tag::cmd, tag::benchmark >();
    const auto steady = g_inputdeck.get< tag::discr, tag::steady_state >();
    const auto& hist_points = g_inputdeck.get< tag::history, tag::point >();

    // estimate time elapsed and time for accomplishment
    tk::Timer::Watch ete, eta;
    if (!steady) m_timer.eta( term-t0, m_t-t0, nstep, m_it, ete, eta );

    const auto& def =
      g_inputdeck_defaults.get< tag::cmd, tag::io, tag::screen >();
    tk::Print print( g_inputdeck.get< tag::cmd >().logname( def, m_nrestart ),
                     verbose ? std::cout : std::clog,
                     std::ios_base::app );
 
    // Output one-liner
    print << std::setfill(' ') << std::setw(8) << m_it << "  "
          << std::scientific << std::setprecision(6)
          << std::setw(12) << m_t << "  "
          << m_dt << "  "
          << std::setfill('0')
          << std::setw(3) << ete.hrs.count() << ":"
          << std::setw(2) << ete.min.count() << ":"
          << std::setw(2) << ete.sec.count() << "  "
          << std::setw(3) << eta.hrs.count() << ":"
          << std::setw(2) << eta.min.count() << ":"
          << std::setw(2) << eta.sec.count() << "  "
          << std::scientific << std::setprecision(6) << std::setfill(' ')
          << std::setw(9) << grind_time << "  ";

    // Determin if this is the last time step
    bool finish = not (std::fabs(m_t-term) > eps && m_it < nstep);

    // Augment one-liner status with output indicators
    if (!benchmark && !(m_it % field)) print << 'f';
    if (!(m_it % diag)) print << 'd';
    if (!(m_it % hist) && !hist_points.empty()) print << 't';
    if (m_refined) print << 'h';
    if (!(m_it % lbfreq) && !finish) print << 'l';
    if (!benchmark && (!(m_it % rsfreq) || finish)) print << 'r';

    if (not m_meshvel_converged) print << 'a';
    m_meshvel_converged = true; // get ready for next time step

    print << std::endl;
  }
}

#include "NoWarning/discretization.def.h"<|MERGE_RESOLUTION|>--- conflicted
+++ resolved
@@ -244,16 +244,10 @@
   CkCallback c )
 // *****************************************************************************
 //  Initialize mesh velocity linear solve: set initial guess and BCs
-<<<<<<< HEAD
 //! \param[in] x Initial guess for mesh velocity linear solve
 //! \param[in] div Velocity divergence for Helmholtz rhs
 //! \param[in] bc Local node ids associated to linear solver Dirichlet BCs
 // \param[in] c Function to call when the BCs have been applied
-=======
-//! \param[in] w Initial guess for mesh velocity linear solve
-//! \param[in] wbc Local node ids associated to mesh velocity Dirichlet BCs
-//! \param[in] c Function to call when the BCs have been applied
->>>>>>> e9ed7f8a
 // *****************************************************************************
 {
   auto eps = std::numeric_limits< tk::real >::epsilon();
