// *****************************************************************************
/*!
  \file      src/Inciter/Discretization.cpp
  \copyright 2012-2015 J. Bakosi,
             2016-2018 Los Alamos National Security, LLC.,
             2019-2020 Triad National Security, LLC.
             All rights reserved. See the LICENSE file for details.
  \details   Data and functionality common to all discretization schemes
  \see       Discretization.h and Discretization.C for more info.
*/
// *****************************************************************************

#include "Tags.hpp"
#include "Reorder.hpp"
#include "Vector.hpp"
#include "DerivedData.hpp"
#include "Discretization.hpp"
#include "MeshWriter.hpp"
#include "DiagWriter.hpp"
#include "Inciter/InputDeck/InputDeck.hpp"
#include "Inciter/Options/Scheme.hpp"
#include "Print.hpp"
#include "Around.hpp"
#include "QuinoaBuildConfig.hpp"

#ifdef HAS_EXAM2M
  #include "Controller.hpp"
#endif

namespace inciter {

static CkReduction::reducerType PDFMerger;
extern ctr::InputDeck g_inputdeck;
extern ctr::InputDeck g_inputdeck_defaults;

} // inciter::

using inciter::Discretization;

Discretization::Discretization(
  std::size_t meshid,
  const std::vector< CProxy_Discretization >& disc,
  const CProxy_DistFCT& fctproxy,
<<<<<<< HEAD
  const tk::CProxy_ConjugateGradients& cgproxy,
=======
  const tk::CProxy_ConjugateGradients& conjugategradientsproxy,
>>>>>>> a3c63161
  const CProxy_Transporter& transporter,
  const tk::CProxy_MeshWriter& meshwriter,
  const std::vector< std::size_t >& ginpoel,
  const tk::UnsMesh::CoordMap& coordmap,
  const tk::CommMaps& msum,
  int nc ) :
  m_meshid( meshid ),
  m_transfer_complete(),
  m_transfer( g_inputdeck.get< tag::couple, tag::transfer >() ),
  m_disc( disc ),
  m_nchare( nc ),
  m_it( 0 ),
  m_itr( 0 ),
  m_itf( 0 ),
  m_initial( 1.0 ),
  m_t( g_inputdeck.get< tag::discr, tag::t0 >() ),
  m_lastDumpTime( -std::numeric_limits< tk::real >::max() ),  
  m_dt( g_inputdeck.get< tag::discr, tag::dt >() ),
  m_nvol( 0 ),
  m_fct( fctproxy ),
<<<<<<< HEAD
  m_cg( cgproxy ),
=======
  m_conjugategradients( conjugategradientsproxy ),
>>>>>>> a3c63161
  m_transporter( transporter ),
  m_meshwriter( meshwriter ),
  m_el( tk::global2local( ginpoel ) ),     // fills m_inpoel, m_gid, m_lid
  m_coord( setCoord( coordmap ) ),
  m_nodeCommMap(),
  m_edgeCommMap(),
  m_meshvol( 0.0 ),
  m_v( m_gid.size(), 0.0 ),
  m_vol( m_gid.size(), 0.0 ),
  m_volc(),
  m_bid(),
  m_timer(),
  m_refined( 0 ),
  m_prevstatus( std::chrono::high_resolution_clock::now() ),
  m_nrestart( 0 ),
  m_histdata(),
  m_nsrc( 0 ),
  m_ndst( 0 )
// *****************************************************************************
//  Constructor
//! \param[in] meshid Mesh ID
//! \param[in] fctproxy Distributed FCT proxy
<<<<<<< HEAD
//! \param[in] cgproxy Distributed Conjugrate Gradients linear solver proxy
=======
//! \param[in] conjugategradientsproxy Distributed Conjugrate Gradients linear
//!   solver proxy
>>>>>>> a3c63161
//! \param[in] transporter Host (Transporter) proxy
//! \param[in] meshwriter Mesh writer proxy
//! \param[in] ginpoel Vector of mesh element connectivity owned (global IDs)
//! \param[in] coordmap Coordinates of mesh nodes and their global IDs
//! \param[in] msum Communication maps associated to chare IDs bordering the
//!   mesh chunk we operate on
//! \param[in] nc Total number of Discretization chares
// *****************************************************************************
{
  Assert( !ginpoel.empty(), "No elements assigned to Discretization chare" );
  Assert( tk::positiveJacobians( m_inpoel, m_coord ),
          "Jacobian in input mesh to Discretization non-positive" );
  Assert( tk::conforming( m_inpoel, m_coord ),
          "Input mesh to Discretization not conforming" );

  // Store communication maps
  for (const auto& [ c, maps ] : msum) {
    m_nodeCommMap[c] = maps.get< tag::node >();
    m_edgeCommMap[c] = maps.get< tag::edge >();
  }

  // Get ready for computing/communicating nodal volumes
  startvol();

  // Count the number of mesh nodes at which we receive data from other chares
  // and compute map associating boundary-chare node ID to global node ID
  std::vector< std::size_t > c( tk::sumvalsize( m_nodeCommMap ) );
  std::size_t j = 0;
  for (const auto& [ch,n] : m_nodeCommMap) for (auto i : n) c[j++] = i;
  tk::unique( c );
  m_bid = tk::assignLid( c );

  // Find host elements of user-specified points where time histories are
  // saved, and save the shape functions evaluated at the point locations
  const auto& pt = g_inputdeck.get< tag::history, tag::point >();
  const auto& id = g_inputdeck.get< tag::history, tag::id >();
  for (std::size_t p=0; p<pt.size(); ++p) {
    std::array< tk::real, 4 > N;
    const auto& l = pt[p];
    for (std::size_t e=0; e<m_inpoel.size()/4; ++e) {
      if (tk::intet( m_coord, m_inpoel, l, e, N )) {
        m_histdata.push_back( HistData{{ id[p], e, {l[0],l[1],l[2]}, N }} );
        break;
      }
    }
  }

  // Insert DistFCT chare array element if FCT is needed. Note that even if FCT
  // is configured false in the input deck, at this point, we still need the FCT
  // object as FCT is still being performed, only its results are ignored.
  const auto sch = g_inputdeck.get< tag::discr, tag::scheme >();
  const auto nprop = g_inputdeck.get< tag::component >().nprop();
  if (sch == ctr::SchemeType::DiagCG)
    m_fct[ thisIndex ].insert( m_nchare, m_gid.size(), nprop,
                               m_nodeCommMap, m_bid, m_lid, m_inpoel );

  // Insert ConjugrateGradients solver chare array element if needed
  if (ALE()) {
    const auto& [A,x,b] = LaplacianSmoother();
<<<<<<< HEAD
    m_cg[ thisIndex ].insert( A, x, b, 10, 1.0e-3,
                              m_gid, m_lid, m_nodeCommMap );
=======
    m_conjugategradients[ thisIndex ].insert( A, x, b, 10, 1.0e-3,
                                              m_gid, m_lid, m_nodeCommMap );
>>>>>>> a3c63161
  }

  // Register mesh with mesh-transfer lib
  if (m_disc.size() == 1 || m_transfer.empty()) {
    // skip transfer if single mesh or if not involved in coupling
    transferInit();
  } else {
    #ifdef HAS_EXAM2M
    if (thisIndex == 0) {
      exam2m::addMesh( thisProxy, m_nchare,
        CkCallback( CkIndex_Discretization::transferInit(), thisProxy ) );
      std::cout << "Disc: " << m_meshid << " m2m::addMesh()\n";
    }
    #else
    transferInit();
    #endif
  }
}

void
Discretization::transferInit()
// *****************************************************************************
// Our mesh has been registered with the mesh-to-mesh transfer library (if
// coupled to other solver)
// *****************************************************************************
{
  // Compute number of mesh points owned
  std::size_t npoin = m_gid.size();
  for (auto g : m_gid) if (tk::slave(m_nodeCommMap,g,thisIndex)) --npoin;

  // Tell the RTS that the Discretization chares have been created and compute
  // the total number of mesh points across the distributed mesh
  std::vector< std::size_t > meshdata{ m_meshid, npoin };
  contribute( meshdata, CkReduction::sum_ulong,
    CkCallback( CkReductionTarget(Transporter,disccreated), m_transporter ) );
}

bool
Discretization::ALE() const
// *****************************************************************************
//! Query if ALE mesh motion is enabled by the user
//! \return True if ALE is configured
// *****************************************************************************
{
  auto ale = g_inputdeck.get< tag::ale, tag::ale >();
  auto meshvel = g_inputdeck.get< tag::ale, tag::meshvelocity >();

  if (ale && meshvel != ctr::MeshVelocityType::NONE)
    return true;
  else
    return false;
}

void
<<<<<<< HEAD
Discretization::cginit()
=======
Discretization::ConjugateGradientsInit()
>>>>>>> a3c63161
// *****************************************************************************
//  Initialize Conjugrate Gradients linear solver
// *****************************************************************************
{
  // Reinitialize ConjugrateGradients solver chare array element if needed
  if (ALE()) {
<<<<<<< HEAD
    m_cg[ thisIndex ].init(
      CkCallback( CkIndex_Discretization::cgsolve(nullptr),
=======
    m_conjugategradients[ thisIndex ].init(
      CkCallback( CkIndex_Discretization::ConjugateGradientsSolve(nullptr),
>>>>>>> a3c63161
                  thisProxy[thisIndex]) );
  } else vol();
}

void
<<<<<<< HEAD
Discretization::cgsolve( [[maybe_unused]] CkDataMsg* msg )
=======
Discretization::ConjugateGradientsSolve( [[maybe_unused]] CkDataMsg* msg )
>>>>>>> a3c63161
// *****************************************************************************
//  Solve linear system using Conjugrate Gradients
// *****************************************************************************
{
<<<<<<< HEAD
  m_cg[ thisIndex ].solve(
    CkCallback( CkIndex_Discretization::cgdone(nullptr),
=======
  m_conjugategradients[ thisIndex ].solve(
    CkCallback( CkIndex_Discretization::ConjugateGradientsDone(nullptr),
>>>>>>> a3c63161
                thisProxy[thisIndex] ) );
}

void
<<<<<<< HEAD
Discretization::cgdone( [[maybe_unused]] CkDataMsg* msg )
=======
Discretization::ConjugateGradientsDone( [[maybe_unused]] CkDataMsg* msg )
>>>>>>> a3c63161
// *****************************************************************************
//  Conjugrate Gradients linear solver converged
// *****************************************************************************
{
  vol();
}

std::tuple< tk::CSR, std::vector< tk::real >, std::vector< tk::real > >
Discretization::LaplacianSmoother() const
// *****************************************************************************
// Generate {A,x,b} for Laplacian mesh velocity smoother
//! \return {A,x,b} for Laplacian mesh velocity smoother
<<<<<<< HEAD
=======
//! \see Waltz, et al. "A three-dimensional finite element arbitrary
//!   Lagrangian-Eulerian method for shock hydrodynamics on unstructured
//!   grids", Computers& Fluids, 2013.
>>>>>>> a3c63161
// *****************************************************************************
{
  tk::CSR A( /* DOF= */ 1, tk::genPsup(m_inpoel,4,tk::genEsup(m_inpoel,4)) );

  const auto& X = m_coord[0];
  const auto& Y = m_coord[1];
  const auto& Z = m_coord[2];

  // fill matrix with Laplacian
  for (std::size_t e=0; e<m_inpoel.size()/4; ++e) {
    // access node IDs
    const std::array< std::size_t, 4 >
      N{{ m_inpoel[e*4+0], m_inpoel[e*4+1], m_inpoel[e*4+2], m_inpoel[e*4+3] }};
    // compute element Jacobi determinant
    const std::array< tk::real, 3 >
      ba{{ X[N[1]]-X[N[0]], Y[N[1]]-Y[N[0]], Z[N[1]]-Z[N[0]] }},
      ca{{ X[N[2]]-X[N[0]], Y[N[2]]-Y[N[0]], Z[N[2]]-Z[N[0]] }},
      da{{ X[N[3]]-X[N[0]], Y[N[3]]-Y[N[0]], Z[N[3]]-Z[N[0]] }};
    const auto J = tk::triple( ba, ca, da );        // J = 6V
    Assert( J > 0, "Element Jacobian non-positive" );

    // shape function derivatives, nnode*ndim [4][3]
    std::array< std::array< tk::real, 3 >, 4 > grad;
    grad[1] = tk::crossdiv( ca, da, J );
    grad[2] = tk::crossdiv( da, ba, J );
    grad[3] = tk::crossdiv( ba, ca, J );
    for (std::size_t i=0; i<3; ++i)
      grad[0][i] = -grad[1][i]-grad[2][i]-grad[3][i];

    for (std::size_t a=0; a<4; ++a)
      for (std::size_t k=0; k<3; ++k)
         for (std::size_t b=0; b<4; ++b)
           A(N[a],N[b]) += J/6 * grad[a][k] * grad[b][k];
  }

  auto npoin = m_gid.size();
  std::vector< tk::real > b(npoin,1.0), x(npoin,0.0);

  // Grab a node (gid=0) as Dirichlet BC
  A.dirichlet( 0, m_lid, m_nodeCommMap );

  return { A, x, b };
}

void
Discretization::transferCallback( std::vector< CkCallback >& cb )
// *****************************************************************************
// Receive a list of callbacks from our own child solver
//! \param[in] cb List of callbacks
//! \details This is called by our child solver, either when it is coupled to
//!    another solver or not.
// *****************************************************************************
{
  // Store callback for when there is no transfer we are involved in
  m_transfer_complete = cb.back();
  cb.pop_back();

  // Distribute callbacks
  for (auto& t : m_transfer) {
    // If we are a source of a transfer, send callback to the destination solver
    if (m_meshid == t.src) {
      Assert( !cb.empty(), "Insufficient number of src callbacks, meshid: " +
                           std::to_string(m_meshid) );
      m_disc[ t.dst ][ thisIndex ].comcb( m_meshid, cb.back() );
      cb.pop_back();
    // If we are a destination of a callback, store it
    } else if (m_meshid == t.dst) {
      Assert( !cb.empty(), "Insufficient number of dst callbacks, meshid: " +
                           std::to_string(m_meshid) );
      t.cb.push_back( cb.back() );
      cb.pop_back();
      //t.cbs.push_back( m_meshid );    // only for debugging
    }
  }
  Assert( cb.empty(), "Not all callbacks have been processed" );

  if (transferCallbacksComplete()) comfinal();
}

void
Discretization::comcb( std::size_t srcmeshid, CkCallback c )
// *****************************************************************************
// Receive mesh transfer callbacks from source mesh/solver
//! \param[in] srcmeshid Source mesh (solver) id
//! \param[in] c Callback received
// *****************************************************************************
{
  // Store received mesh transfer callback from source mesh/solver
  for (auto& t : m_transfer)
    if (srcmeshid == t.src && m_meshid == t.dst) {
      t.cb.push_back( c );
      //t.cbs.push_back( srcmeshid );   // only for debugging
    }

  if (transferCallbacksComplete()) comfinal();
}

bool
Discretization::transferCallbacksComplete() const
// *****************************************************************************
// Determine if communication of mesh transfer callbacks is complete
//! \return True if communication of mesh transfer callbacks have been
//!   completed on this solver
// *****************************************************************************
{
  bool c = true;

  // Our callbacks are complete if all transfers we are involved in as a
  // destination have exactly two callbacks.
  for (const auto& t : m_transfer)
    if (m_meshid == t.dst && t.cb.size() != 2)
      c = false;

  return c;
}

void
Discretization::comfinal()
// *****************************************************************************
// Finish setting up communication maps and solution transfer callbacks
// *****************************************************************************
{
//  std::cout << "m:" << m_meshid << ": transfer: ";
//  for (const auto& t : m_transfer) {
//    std::cout << t.src << "->" << t.dst << ' ';
//    if (t.cb.size() > 0) {
//      std::cout << "cb: ";
//      for (auto m : t.cbs) std::cout << m << ' ';
//    }
//  }
//  std::cout << '\n';

  // Generate own subset of solver/mesh transfer list
  for (const auto& t : m_transfer)
    if (t.src == m_meshid || t.dst == m_meshid)
      m_mytransfer.push_back( t );

//  std::cout << "m:" << m_meshid << ": mytransfer: ";
//  for (const auto& t : m_mytransfer) {
//    std::cout << t.src << "->" << t.dst << ' ';
//    if (t.cb.size() > 0) {
//      std::cout << "cb: ";
//      for (auto m : t.cbs) std::cout << m << ' ';
//    }
//  }
//  std::cout << '\n';

  // Signal the runtime system that the workers have been created
  std::vector< std::size_t > meshdata{ /* initial */ 1, m_meshid };
  contribute( meshdata, CkReduction::sum_ulong,
    CkCallback(CkReductionTarget(Transporter,comfinal), m_transporter) );
}

void
Discretization::transfer( [[maybe_unused]] const tk::Fields& u )
// *****************************************************************************
//  Start solution transfer (if coupled)
//! \param[in] u Solution to transfer from/to
// *****************************************************************************
{
  if (m_mytransfer.empty()) {   // skip transfer if not involved in coupling
    m_transfer_complete.send();
  } else {
    // Pass source and destination meshes to mesh transfer lib (if coupled)
    #ifdef HAS_EXAM2M
    Assert( m_nsrc < m_mytransfer.size(), "Indexing out of mytransfer[src]" );
    if (m_mytransfer[m_nsrc].src == m_meshid) {
      exam2m::setSourceTets( thisProxy, thisIndex, &m_inpoel, &m_coord, u );
      ++m_nsrc;
      //std::cout << m_meshid << " src\n";
    } else {
      m_nsrc = 0;
    }
    Assert( m_ndst < m_mytransfer.size(), "Indexing out of mytransfer[dst]" );
    if (m_mytransfer[m_ndst].dst == m_meshid) {
      exam2m::setDestPoints( thisProxy, thisIndex, &m_coord, u,
                             m_mytransfer[m_ndst].cb );
      ++m_ndst;
      //std::cout << m_meshid << " dst\n";
    } else {
      m_ndst = 0;
    }
    #else
    m_transfer_complete.send();
    #endif
  }
}

std::vector< std::size_t >
Discretization::bndel() const
// *****************************************************************************
// Find elements along our mesh chunk boundary
//! \return List of local element ids that have at least a single node
//!   contributing to a chare boundary
// *****************************************************************************
{
  // Lambda to find out if a mesh node is shared with another chare
  auto shared = [this]( std::size_t i ){
    for (const auto& [c,n] : m_nodeCommMap)
      if (n.find(i) != end(n)) return true;
    return false;
  };

  // Find elements along our mesh chunk boundary
  std::vector< std::size_t > e;
  for (std::size_t n=0; n<m_inpoel.size(); ++n)
    if (shared( m_gid[ m_inpoel[n] ] )) e.push_back( n/4 );
  tk::unique( e );

  return e;
}

void
Discretization::resizePostAMR( const tk::UnsMesh::Chunk& chunk,
                               const tk::UnsMesh::Coords& coord,
                               const tk::NodeCommMap& nodeCommMap )
// *****************************************************************************
//  Resize mesh data structures (e.g., after mesh refinement)
//! \param[in] chunk New mesh chunk (connectivity and global<->local id maps)
//! \param[in] coord New mesh node coordinates
//! \param[in] nodeCommMap New node communication map
// *****************************************************************************
{
  m_el = chunk;         // updates m_inpoel, m_gid, m_lid
  m_coord = coord;      // update mesh node coordinates
  m_nodeCommMap = nodeCommMap;        // update node communication map

  // Generate local ids for new chare boundary global ids
  std::size_t bid = m_bid.size();
  for (const auto& [ neighborchare, sharednodes ] : m_nodeCommMap)
    for (auto g : sharednodes)
      if (m_bid.find( g ) == end(m_bid))
        m_bid[ g ] = bid++;

  // Clear receive buffer that will be used for collecting nodal volumes
  m_volc.clear();

  // Set flag that indicates that we are during time stepping
  m_initial = 0.0;

  // Update mesh volume
  std::fill( begin(m_vol), end(m_vol), 0.0 );
  m_vol.resize( m_gid.size(), 0.0 );
}

void
Discretization::startvol()
// *****************************************************************************
//  Get ready for (re-)computing/communicating nodal volumes
// *****************************************************************************
{
  m_nvol = 0;
  thisProxy[ thisIndex ].wait4vol();
}

void
Discretization::registerReducers()
// *****************************************************************************
//  Configure Charm++ reduction types
//!  \details Since this is a [initnode] routine, see the .ci file, the
//!   Charm++ runtime system executes the routine exactly once on every
//!   logical node early on in the Charm++ init sequence. Must be static as
//!   it is called without an object. See also: Section "Initializations at
//!   Program Startup" at in the Charm++ manual
//!   http://charm.cs.illinois.edu/manuals/html/charm++/manual.html.
// *****************************************************************************
{
  PDFMerger = CkReduction::addReducer( tk::mergeUniPDFs );
}

tk::UnsMesh::Coords
Discretization::setCoord( const tk::UnsMesh::CoordMap& coordmap )
// *****************************************************************************
// Set mesh coordinates based on coordinates map
// *****************************************************************************
{
  Assert( coordmap.size() == m_gid.size(), "Size mismatch" );
  Assert( coordmap.size() == m_lid.size(), "Size mismatch" );

  tk::UnsMesh::Coords coord;
  coord[0].resize( coordmap.size() );
  coord[1].resize( coordmap.size() );
  coord[2].resize( coordmap.size() );

  for (const auto& [ gid, coords ] : coordmap) {
    auto i = tk::cref_find( m_lid, gid );
    coord[0][i] = coords[0];
    coord[1][i] = coords[1];
    coord[2][i] = coords[2];
  }

  return coord;
}

void
Discretization::remap(
  const std::unordered_map< std::size_t, std::size_t >& map )
// *****************************************************************************
//  Remap mesh data based on new local ids
//! \param[in] map Mapping of old->new local ids
// *****************************************************************************
{
  // Remap connectivity containing local IDs
  for (auto& l : m_inpoel) l = tk::cref_find(map,l);

  // Remap global->local id map
  for (auto& [g,l] : m_lid) l = tk::cref_find(map,l);

  // Remap global->local id map
  auto maxid = std::numeric_limits< std::size_t >::max();
  std::vector< std::size_t > newgid( m_gid.size(), maxid );
  for (const auto& [o,n] : map) newgid[n] = m_gid[o];
  m_gid = std::move( newgid );

  Assert( std::all_of( m_gid.cbegin(), m_gid.cend(),
            [=](std::size_t i){ return i < maxid; } ),
          "Not all gid have been remapped" );

  // Remap nodal volumes (with contributions along chare-boundaries)
  std::vector< tk::real > newvol( m_vol.size(), 0.0 );
  for (const auto& [o,n] : map) newvol[n] = m_vol[o];
  m_vol = std::move( newvol );

  // Remap nodal volumes (without contributions along chare-boundaries)
  std::vector< tk::real > newv( m_v.size(), 0.0 );
  for (const auto& [o,n] : map) newv[n] = m_v[o];
  m_v = std::move( newv );

  // Remap locations of node coordinates
  tk::UnsMesh::Coords newcoord;
  auto npoin = m_coord[0].size();
  newcoord[0].resize( npoin );
  newcoord[1].resize( npoin );
  newcoord[2].resize( npoin );
  for (const auto& [o,n] : map) {
    newcoord[0][n] = m_coord[0][o];
    newcoord[1][n] = m_coord[1][o];
    newcoord[2][n] = m_coord[2][o];
  }
  m_coord = std::move( newcoord );
}

void
Discretization::setRefiner( const CProxy_Refiner& ref )
// *****************************************************************************
//  Set Refiner Charm++ proxy
//! \param[in] ref Incoming refiner proxy to store
// *****************************************************************************
{
  m_refiner = ref;
}

void
Discretization::vol()
// *****************************************************************************
// Sum mesh volumes to nodes, start communicating them on chare-boundaries
// *****************************************************************************
{
  const auto& x = m_coord[0];
  const auto& y = m_coord[1];
  const auto& z = m_coord[2];

  // Compute nodal volumes on our chunk of the mesh
  for (std::size_t e=0; e<m_inpoel.size()/4; ++e) {
    const std::array< std::size_t, 4 > N{{ m_inpoel[e*4+0], m_inpoel[e*4+1],
                                           m_inpoel[e*4+2], m_inpoel[e*4+3] }};
    // compute element Jacobi determinant * 5/120 = element volume / 4
    const std::array< tk::real, 3 >
      ba{{ x[N[1]]-x[N[0]], y[N[1]]-y[N[0]], z[N[1]]-z[N[0]] }},
      ca{{ x[N[2]]-x[N[0]], y[N[2]]-y[N[0]], z[N[2]]-z[N[0]] }},
      da{{ x[N[3]]-x[N[0]], y[N[3]]-y[N[0]], z[N[3]]-z[N[0]] }};
    const auto J = tk::triple( ba, ca, da ) * 5.0 / 120.0;
    ErrChk( J > 0, "Element Jacobian non-positive: PE:" +
                   std::to_string(CkMyPe()) + ", node IDs: " +
                   std::to_string(m_gid[N[0]]) + ',' +
                   std::to_string(m_gid[N[1]]) + ',' +
                   std::to_string(m_gid[N[2]]) + ',' +
                   std::to_string(m_gid[N[3]]) + ", coords: (" +
                   std::to_string(x[N[0]]) + ", " +
                   std::to_string(y[N[0]]) + ", " +
                   std::to_string(z[N[0]]) + "), (" +
                   std::to_string(x[N[1]]) + ", " +
                   std::to_string(y[N[1]]) + ", " +
                   std::to_string(z[N[1]]) + "), (" +
                   std::to_string(x[N[2]]) + ", " +
                   std::to_string(y[N[2]]) + ", " +
                   std::to_string(z[N[2]]) + "), (" +
                   std::to_string(x[N[3]]) + ", " +
                   std::to_string(y[N[3]]) + ", " +
                   std::to_string(z[N[3]]) + ')' );
    // scatter add V/4 to nodes
    for (std::size_t j=0; j<4; ++j) m_vol[N[j]] += J;
  }

  // Store nodal volumes without contributions from other chares on
  // chare-boundaries
  m_v = m_vol;

  // Compute volume in user-defined IC box
  

  // Send our nodal volume contributions to neighbor chares
  if (m_nodeCommMap.empty())
   totalvol();
  else
    for (const auto& [c,n] : m_nodeCommMap) {
      std::vector< tk::real > v( n.size() );
      std::size_t j = 0;
      for (auto i : n) v[ j++ ] = m_vol[ tk::cref_find(m_lid,i) ];
      thisProxy[c].comvol( std::vector<std::size_t>(begin(n), end(n)), v );
    }

  ownvol_complete();
}

void
Discretization::comvol( const std::vector< std::size_t >& gid,
                        const std::vector< tk::real >& nodevol )
// *****************************************************************************
//  Receive nodal volumes on chare-boundaries
//! \param[in] gid Global mesh node IDs at which we receive volume contributions
//! \param[in] nodevol Partial sums of nodal volume contributions to
//!    chare-boundary nodes
//! \details This function receives contributions to m_vol, which stores the
//!   nodal volumes. While m_vol stores own contributions, m_volc collects the
//!   neighbor chare contributions during communication. This way work on m_vol
//!   and m_volc is overlapped. The contributions are applied in totalvol().
// *****************************************************************************
{
  Assert( nodevol.size() == gid.size(), "Size mismatch" );

  for (std::size_t i=0; i<gid.size(); ++i)
    m_volc[ gid[i] ] += nodevol[i];

  if (++m_nvol == m_nodeCommMap.size()) {
    m_nvol = 0;
    comvol_complete();
  }
}

void
Discretization::totalvol()
// *****************************************************************************
// Sum mesh volumes and contribute own mesh volume to total volume
// *****************************************************************************
{
  // Applied received contributions to nodal volumes
  for (const auto& [gid, vol] : m_volc)
    m_vol[ tk::cref_find(m_lid,gid) ] += vol;

  // Clear receive buffer
  tk::destroy(m_volc);

  // Sum mesh volume to host
  std::vector< tk::real > tvol{0.0, m_initial, static_cast<tk::real>(m_meshid)};
  for (auto v : m_v) tvol[0] += v;
  contribute( tvol, CkReduction::sum_double,
    CkCallback(CkReductionTarget(Transporter,totalvol), m_transporter) );
}

void
Discretization::stat( tk::real mesh_volume )
// *****************************************************************************
// Compute mesh cell statistics
//! \param[in] mesh_volume Total mesh volume
// *****************************************************************************
{
  // Store total mesh volume
  m_meshvol = mesh_volume;

  const auto& x = m_coord[0];
  const auto& y = m_coord[1];
  const auto& z = m_coord[2];

  auto MIN = -std::numeric_limits< tk::real >::max();
  auto MAX = std::numeric_limits< tk::real >::max();
  std::vector< tk::real > min{ MAX, MAX, MAX };
  std::vector< tk::real > max{ MIN, MIN, MIN };
  std::vector< tk::real > sum{ 0.0, 0.0, 0.0, 0.0, 0.0, 0.0 };
  tk::UniPDF edgePDF( 1e-4 );
  tk::UniPDF volPDF( 1e-4 );
  tk::UniPDF ntetPDF( 1e-4 );

  // Compute points surrounding points
  auto psup = tk::genPsup( m_inpoel, 4, tk::genEsup(m_inpoel,4) );
  Assert( psup.second.size()-1 == m_gid.size(),
          "Number of mesh points and number of global IDs unequal" );

  // Compute edge length statistics
  // Note that while the min and max edge lengths are independent of the number
  // of CPUs (by the time they are aggregated across all chares), the sum of
  // the edge lengths and the edge length PDF are not. This is because the
  // edges on the chare-boundary are counted multiple times and we
  // conscientiously do not make an effort to precisely compute this, because
  // that would require communication and more complex logic. Since these
  // statistics are intended as simple average diagnostics, we ignore these
  // small differences. For reproducible average edge lengths and edge length
  // PDFs, run the mesh in serial.
  for (std::size_t p=0; p<m_gid.size(); ++p)
    for (auto i : tk::Around(psup,p)) {
       const auto dx = x[ i ] - x[ p ];
       const auto dy = y[ i ] - y[ p ];
       const auto dz = z[ i ] - z[ p ];
       const auto length = std::sqrt( dx*dx + dy*dy + dz*dz );
       if (length < min[0]) min[0] = length;
       if (length > max[0]) max[0] = length;
       sum[0] += 1.0;
       sum[1] += length;
       edgePDF.add( length );
    }

  // Compute mesh cell volume statistics
  for (std::size_t e=0; e<m_inpoel.size()/4; ++e) {
    const std::array< std::size_t, 4 > N{{ m_inpoel[e*4+0], m_inpoel[e*4+1],
                                           m_inpoel[e*4+2], m_inpoel[e*4+3] }};
    const std::array< tk::real, 3 >
      ba{{ x[N[1]]-x[N[0]], y[N[1]]-y[N[0]], z[N[1]]-z[N[0]] }},
      ca{{ x[N[2]]-x[N[0]], y[N[2]]-y[N[0]], z[N[2]]-z[N[0]] }},
      da{{ x[N[3]]-x[N[0]], y[N[3]]-y[N[0]], z[N[3]]-z[N[0]] }};
    const auto L = std::cbrt( tk::triple( ba, ca, da ) / 6.0 );
    if (L < min[1]) min[1] = L;
    if (L > max[1]) max[1] = L;
    sum[2] += 1.0;
    sum[3] += L;
    volPDF.add( L );
  }

  // Contribute stats of number of tetrahedra (ntets)
  sum[4] = 1.0;
  min[2] = max[2] = sum[5] = m_inpoel.size() / 4;
  ntetPDF.add( min[2] );

  min.push_back( static_cast<tk::real>(m_meshid) );
  max.push_back( static_cast<tk::real>(m_meshid) );
  sum.push_back( static_cast<tk::real>(m_meshid) );

  // Contribute to mesh statistics across all Discretization chares
  contribute( min, CkReduction::min_double,
    CkCallback(CkReductionTarget(Transporter,minstat), m_transporter) );
  contribute( max, CkReduction::max_double,
    CkCallback(CkReductionTarget(Transporter,maxstat), m_transporter) );
  contribute( sum, CkReduction::sum_double,
    CkCallback(CkReductionTarget(Transporter,sumstat), m_transporter) );

  // Serialize PDFs to raw stream
  auto stream = tk::serialize( m_meshid, { edgePDF, volPDF, ntetPDF } );
  // Create Charm++ callback function for reduction of PDFs with
  // Transporter::pdfstat() as the final target where the results will appear.
  CkCallback cb( CkIndex_Transporter::pdfstat(nullptr), m_transporter );
  // Contribute serialized PDF of partial sums to host via Charm++ reduction
  contribute( stream.first, stream.second.get(), PDFMerger, cb );
}

void
Discretization::boxvol( const std::unordered_set< std::size_t >& nodes )
// *****************************************************************************
// Compute total box IC volume
//! \param[in] nodes Node list contributing to box IC volume
// *****************************************************************************
{
  // Compute partial box IC volume
  tk::real boxvol = 0.0;
  for (auto i : nodes) boxvol += m_v[i];

  // Sum up box IC volume across all chares
  std::vector< tk::real > meshdata{ boxvol, static_cast<tk::real>(m_meshid) };
  contribute( meshdata, CkReduction::sum_double,
    CkCallback(CkReductionTarget(Transporter,boxvol), m_transporter) );
}

void
Discretization::write(
  const std::vector< std::size_t >& inpoel,
  const tk::UnsMesh::Coords& coord,
  const std::map< int, std::vector< std::size_t > >& bface,
  const std::map< int, std::vector< std::size_t > >& bnode,
  const std::vector< std::size_t >& triinpoel,
  const std::vector< std::string>& elemfieldnames,
  const std::vector< std::string>& nodefieldnames,
  const std::vector< std::string>& nodesurfnames,
  const std::vector< std::vector< tk::real > >& elemfields,
  const std::vector< std::vector< tk::real > >& nodefields,
  const std::vector< std::vector< tk::real > >& nodesurfs,
  CkCallback c )
// *****************************************************************************
//  Output mesh and fields data (solution dump) to file(s)
//! \param[in] inpoel Mesh connectivity for the mesh chunk to be written
//! \param[in] coord Node coordinates of the mesh chunk to be written
//! \param[in] bface Map of boundary-face lists mapped to corresponding side set
//!   ids for this mesh chunk
//! \param[in] bnode Map of boundary-node lists mapped to corresponding side set
//!   ids for this mesh chunk
//! \param[in] triinpoel Interconnectivity of points and boundary-face in this
//!   mesh chunk
//! \param[in] elemfieldnames Names of element fields to be output to file
//! \param[in] nodefieldnames Names of node fields to be output to file
//! \param[in] nodesurfnames Names of node surface fields to be output to file
//! \param[in] elemfields Field data in mesh elements to output to file
//! \param[in] nodefields Field data in mesh nodes to output to file
//! \param[in] nodesurfs Surface field data in mesh nodes to output to file
//! \param[in] c Function to continue with after the write
//! \details Since m_meshwriter is a Charm++ chare group, it never migrates and
//!   an instance is guaranteed on every PE. We index the first PE on every
//!   logical compute node. In Charm++'s non-SMP mode, a node is the same as a
//!   PE, so the index is the same as CkMyPe(). In SMP mode the index is the
//!   first PE on every logical node. In non-SMP mode this yields one or more
//!   output files per PE with zero or non-zero virtualization, respectively. If
//!   there are multiple chares on a PE, the writes are serialized per PE, since
//!   only a single entry method call can be executed at any given time. In SMP
//!   mode, still the same number of files are output (one per chare), but the
//!   output is serialized through the first PE of each compute node. In SMP
//!   mode, channeling multiple files via a single PE on each node is required
//!   by NetCDF and HDF5, as well as ExodusII, since none of these libraries are
//!   thread-safe.
// *****************************************************************************
{
  // If the previous iteration refined (or moved) the mesh or this is called
  // before the first time step, we also output the mesh.
  bool meshoutput = m_itf == 0 ? true : false;

  auto eps = std::numeric_limits< tk::real >::epsilon();
  bool fieldoutput = false;

  // Output field data only if there is no dump at this physical time yet
  if (std::abs(m_lastDumpTime - m_t) > eps ) {
    m_lastDumpTime = m_t;
    ++m_itf;
    fieldoutput = true;
  }

  m_meshwriter[ CkNodeFirst( CkMyNode() ) ].
    write( m_meshid, meshoutput, fieldoutput, m_itr, m_itf, m_t, thisIndex,
           g_inputdeck.get< tag::cmd, tag::io, tag::output >(),
           inpoel, coord, bface, bnode, triinpoel, elemfieldnames,
           nodefieldnames, nodesurfnames, elemfields, nodefields, nodesurfs,
           g_inputdeck.outsets(), c );
}

void
Discretization::setdt( tk::real newdt )
// *****************************************************************************
// Set time step size
//! \param[in] newdt Size of the new time step
// *****************************************************************************
{
  m_dt = newdt;

  // Truncate the size of last time step
  const auto term = g_inputdeck.get< tag::discr, tag::term >();
  if (m_t+m_dt > term) m_dt = term - m_t;
}

void
Discretization::next()
// *****************************************************************************
// Prepare for next step
// *****************************************************************************
{
  ++m_it;
  m_t += m_dt;
}

void
Discretization::grindZero()
// *****************************************************************************
//  Zero grind-time
// *****************************************************************************
{
  m_prevstatus = std::chrono::high_resolution_clock::now();

  if (thisIndex == 0 && m_meshid == 0) {
    const auto verbose = g_inputdeck.get< tag::cmd, tag::verbose >();
    const auto& def =
      g_inputdeck_defaults.get< tag::cmd, tag::io, tag::screen >();
    tk::Print print( g_inputdeck.get< tag::cmd >().logname( def, m_nrestart ),
                     verbose ? std::cout : std::clog,
                     std::ios_base::app );
    print.diag( "Starting time stepping ..." );
  }
}

bool
Discretization::restarted( int nrestart )
// *****************************************************************************
//  Detect if just returned from a checkpoint and if so, zero timers
//! \param[in] nrestart Number of times restarted
//! \return True if restart detected
// *****************************************************************************
{
  // Detect if just restarted from checkpoint:
  //   nrestart == -1 if there was no checkpoint this step
  //   d->Nrestart() == nrestart if there was a checkpoint this step
  //   if both false, just restarted from a checkpoint
  bool restarted = nrestart != -1 && m_nrestart != nrestart;

   // If just restarted from checkpoint
  if (restarted) {
    // Update number of restarts
    m_nrestart = nrestart;
    // Start timer measuring time stepping wall clock time
    m_timer.zero();
    // Zero grind-timer
    grindZero();
  }

  return restarted;
}

std::string
Discretization::histfilename( const std::string& id,
                              kw::precision::info::expect::type precision )
// *****************************************************************************
//  Construct history output filename
//! \param[in] id History point id
//! \param[in] precision Floating point precision to use for output
//! \return History file name
// *****************************************************************************
{
  auto of = g_inputdeck.get< tag::cmd, tag::io, tag::output >();
  std::stringstream ss;

  ss << std::setprecision(static_cast<int>(precision)) << of << ".hist." << id;

  return ss.str();
}

void
Discretization::histheader( std::vector< std::string >&& names )
// *****************************************************************************
//  Output headers for time history files (one for each point)
//! \param[in] names History output variable names
// *****************************************************************************
{
  for (const auto& h : m_histdata) {
    auto prec = g_inputdeck.get< tag::prec, tag::history >();
    tk::DiagWriter hw( histfilename( h.get< tag::id >(), prec ),
                       g_inputdeck.get< tag::flformat, tag::history >(),
                       prec );
    hw.header( names );
  }
}

void
Discretization::history( std::vector< std::vector< tk::real > >&& data )
// *****************************************************************************
//  Output time history for a time step
//! \param[in] data Time history data for all variables and equations integrated
// *****************************************************************************
{
  Assert( data.size() == m_histdata.size(), "Size mismatch" );

  std::size_t i = 0;
  for (const auto& h : m_histdata) {
    auto prec = g_inputdeck.get< tag::prec, tag::history >();
    tk::DiagWriter hw( histfilename( h.get< tag::id >(), prec ),
                       g_inputdeck.get< tag::flformat, tag::history >(),
                       prec,
                       std::ios_base::app );
    hw.diag( m_it, m_t, m_dt, data[i] );
    ++i;
  }
}

void
Discretization::status()
// *****************************************************************************
// Output one-liner status report
// *****************************************************************************
{
  // Query after how many time steps user wants TTY dump
  const auto tty = g_inputdeck.get< tag::interval, tag::tty >();

  // estimate grind time (taken between this and the previous time step)
  using std::chrono::duration_cast;
  using ms = std::chrono::milliseconds;
  using clock = std::chrono::high_resolution_clock;
  auto grind_time = duration_cast< ms >(clock::now() - m_prevstatus).count();
  m_prevstatus = clock::now();

  if (thisIndex==0 && m_meshid == 0 && !(m_it%tty)) {

    const auto eps = std::numeric_limits< tk::real >::epsilon();
    const auto term = g_inputdeck.get< tag::discr, tag::term >();
    const auto t0 = g_inputdeck.get< tag::discr, tag::t0 >();
    const auto nstep = g_inputdeck.get< tag::discr, tag::nstep >();
    const auto field = g_inputdeck.get< tag::interval,tag::field >();
    const auto diag = g_inputdeck.get< tag::interval, tag::diag >();
    const auto hist = g_inputdeck.get< tag::interval, tag::history >();
    const auto lbfreq = g_inputdeck.get< tag::cmd, tag::lbfreq >();
    const auto rsfreq = g_inputdeck.get< tag::cmd, tag::rsfreq >();
    const auto verbose = g_inputdeck.get< tag::cmd, tag::verbose >();
    const auto benchmark = g_inputdeck.get< tag::cmd, tag::benchmark >();
    const auto steady = g_inputdeck.get< tag::discr, tag::steady_state >();
    const auto& hist_points = g_inputdeck.get< tag::history, tag::point >();

    // estimate time elapsed and time for accomplishment
    tk::Timer::Watch ete, eta;
    if (!steady) m_timer.eta( term-t0, m_t-t0, nstep, m_it, ete, eta );

    const auto& def =
      g_inputdeck_defaults.get< tag::cmd, tag::io, tag::screen >();
    tk::Print print( g_inputdeck.get< tag::cmd >().logname( def, m_nrestart ),
                     verbose ? std::cout : std::clog,
                     std::ios_base::app );
 
    // Output one-liner
    print << std::setfill(' ') << std::setw(8) << m_it << "  "
          << std::scientific << std::setprecision(6)
          << std::setw(12) << m_t << "  "
          << m_dt << "  "
          << std::setfill('0')
          << std::setw(3) << ete.hrs.count() << ":"
          << std::setw(2) << ete.min.count() << ":"
          << std::setw(2) << ete.sec.count() << "  "
          << std::setw(3) << eta.hrs.count() << ":"
          << std::setw(2) << eta.min.count() << ":"
          << std::setw(2) << eta.sec.count() << "  "
          << std::scientific << std::setprecision(6) << std::setfill(' ')
          << std::setw(9) << grind_time << "  ";

    // Determin if this is the last time step
    bool finish = not (std::fabs(m_t-term) > eps && m_it < nstep);

    // Augment one-liner status with output indicators
    if (!benchmark && !(m_it % field)) print << 'f';
    if (!(m_it % diag)) print << 'd';
    if (!(m_it % hist) && !hist_points.empty()) print << 't';
    if (m_refined) print << 'h';
    if (!(m_it % lbfreq) && !finish) print << 'l';
    if (!benchmark && (!(m_it % rsfreq) || finish)) print << 'r';
  
    print << std::endl;
  }
}

#include "NoWarning/discretization.def.h"<|MERGE_RESOLUTION|>--- conflicted
+++ resolved
@@ -41,11 +41,7 @@
   std::size_t meshid,
   const std::vector< CProxy_Discretization >& disc,
   const CProxy_DistFCT& fctproxy,
-<<<<<<< HEAD
-  const tk::CProxy_ConjugateGradients& cgproxy,
-=======
   const tk::CProxy_ConjugateGradients& conjugategradientsproxy,
->>>>>>> a3c63161
   const CProxy_Transporter& transporter,
   const tk::CProxy_MeshWriter& meshwriter,
   const std::vector< std::size_t >& ginpoel,
@@ -66,11 +62,7 @@
   m_dt( g_inputdeck.get< tag::discr, tag::dt >() ),
   m_nvol( 0 ),
   m_fct( fctproxy ),
-<<<<<<< HEAD
-  m_cg( cgproxy ),
-=======
   m_conjugategradients( conjugategradientsproxy ),
->>>>>>> a3c63161
   m_transporter( transporter ),
   m_meshwriter( meshwriter ),
   m_el( tk::global2local( ginpoel ) ),     // fills m_inpoel, m_gid, m_lid
@@ -93,12 +85,8 @@
 //  Constructor
 //! \param[in] meshid Mesh ID
 //! \param[in] fctproxy Distributed FCT proxy
-<<<<<<< HEAD
-//! \param[in] cgproxy Distributed Conjugrate Gradients linear solver proxy
-=======
 //! \param[in] conjugategradientsproxy Distributed Conjugrate Gradients linear
 //!   solver proxy
->>>>>>> a3c63161
 //! \param[in] transporter Host (Transporter) proxy
 //! \param[in] meshwriter Mesh writer proxy
 //! \param[in] ginpoel Vector of mesh element connectivity owned (global IDs)
@@ -158,13 +146,8 @@
   // Insert ConjugrateGradients solver chare array element if needed
   if (ALE()) {
     const auto& [A,x,b] = LaplacianSmoother();
-<<<<<<< HEAD
-    m_cg[ thisIndex ].insert( A, x, b, 10, 1.0e-3,
-                              m_gid, m_lid, m_nodeCommMap );
-=======
     m_conjugategradients[ thisIndex ].insert( A, x, b, 10, 1.0e-3,
                                               m_gid, m_lid, m_nodeCommMap );
->>>>>>> a3c63161
   }
 
   // Register mesh with mesh-transfer lib
@@ -219,54 +202,32 @@
 }
 
 void
-<<<<<<< HEAD
-Discretization::cginit()
-=======
 Discretization::ConjugateGradientsInit()
->>>>>>> a3c63161
 // *****************************************************************************
 //  Initialize Conjugrate Gradients linear solver
 // *****************************************************************************
 {
   // Reinitialize ConjugrateGradients solver chare array element if needed
   if (ALE()) {
-<<<<<<< HEAD
-    m_cg[ thisIndex ].init(
-      CkCallback( CkIndex_Discretization::cgsolve(nullptr),
-=======
     m_conjugategradients[ thisIndex ].init(
       CkCallback( CkIndex_Discretization::ConjugateGradientsSolve(nullptr),
->>>>>>> a3c63161
                   thisProxy[thisIndex]) );
   } else vol();
 }
 
 void
-<<<<<<< HEAD
-Discretization::cgsolve( [[maybe_unused]] CkDataMsg* msg )
-=======
 Discretization::ConjugateGradientsSolve( [[maybe_unused]] CkDataMsg* msg )
->>>>>>> a3c63161
 // *****************************************************************************
 //  Solve linear system using Conjugrate Gradients
 // *****************************************************************************
 {
-<<<<<<< HEAD
-  m_cg[ thisIndex ].solve(
-    CkCallback( CkIndex_Discretization::cgdone(nullptr),
-=======
   m_conjugategradients[ thisIndex ].solve(
     CkCallback( CkIndex_Discretization::ConjugateGradientsDone(nullptr),
->>>>>>> a3c63161
                 thisProxy[thisIndex] ) );
 }
 
 void
-<<<<<<< HEAD
-Discretization::cgdone( [[maybe_unused]] CkDataMsg* msg )
-=======
 Discretization::ConjugateGradientsDone( [[maybe_unused]] CkDataMsg* msg )
->>>>>>> a3c63161
 // *****************************************************************************
 //  Conjugrate Gradients linear solver converged
 // *****************************************************************************
@@ -279,12 +240,9 @@
 // *****************************************************************************
 // Generate {A,x,b} for Laplacian mesh velocity smoother
 //! \return {A,x,b} for Laplacian mesh velocity smoother
-<<<<<<< HEAD
-=======
 //! \see Waltz, et al. "A three-dimensional finite element arbitrary
 //!   Lagrangian-Eulerian method for shock hydrodynamics on unstructured
 //!   grids", Computers& Fluids, 2013.
->>>>>>> a3c63161
 // *****************************************************************************
 {
   tk::CSR A( /* DOF= */ 1, tk::genPsup(m_inpoel,4,tk::genEsup(m_inpoel,4)) );
