// *****************************************************************************
/*!
  \file      src/Inciter/dg.ci
  \copyright 2012-2015 J. Bakosi,
             2016-2018 Los Alamos National Security, LLC.,
             2019 Triad National Security, LLC.
             All rights reserved. See the LICENSE file for details.
  \brief     Charm++ module interface file for the discontinuous Galerkin scheme
  \details   Charm++ module interface file for the discontinuous Galerking
             scheme.
  \see       DG.h and DG.C for more info.
*/
// *****************************************************************************

module dg {

  extern module transporter;
  extern module discretization;

<<<<<<< HEAD
  include "UnsMesh.h";
  include "PUPUtil.h";
  include "FaceData.h";
  include "Fields.h";
=======
  include "UnsMesh.hpp";
  include "PUPUtil.hpp";
  include "FaceData.hpp";
>>>>>>> 8a2cd750

  namespace inciter {

    array [1D] DG {
      entry DG( const CProxy_Discretization& disc,
                const std::map< int, std::vector< std::size_t > >& bface,
                const std::map< int, std::vector< std::size_t > >& /* bnode */,
                const std::vector< std::size_t >& triinpoel );
      entry void comfac( int fromch, const tk::UnsMesh::FaceSet& infaces );
      entry void comGhost( int fromch, const GhostData& ghost );
      entry void reqGhost();
      initnode void registerReducers();      
      entry void setup( tk::real v );
      entry void next();
      entry void comlim( int fromch,
                         const std::vector< std::size_t >& tetid,
                         const std::vector< std::vector< tk::real > >& u,
                         const std::vector< std::size_t >& ndof );
      entry void comsol( int fromch,
                         std::size_t fromstage,
                         const std::vector< std::size_t >& tetid,
                         const std::vector< std::vector< tk::real > >& u,
                         const std::vector< std::size_t >& ndofel );
      entry void advance( tk::real );
      entry void refine();
      entry [reductiontarget] void solve( tk::real newdt );
      entry void resized();
      entry void lhs();
      entry void step();

      // SDAG code follows. See http://charm.cs.illinois.edu/manuals/html/
      // charm++/manual.html, Sec. "Structured Control Flow: Structured Dagger".

      entry void wait4fac() {
        when ownfac_complete(), comfac_complete() serial "bndfaces"
        { bndFaces(); } }

      entry void wait4ghost() {
        when ownghost_complete(), reqghost_complete() serial "ghost"
        { sendGhost(); } }

      entry void wait4sol() {
        when ownsol_complete(), comsol_complete() serial "sol"
        { lim(); } }

      entry void wait4lim() {
        when ownlim_complete( const tk::Fields& u,
                              const std::vector< std::size_t >& ndofl ),
             comlim_complete()
        serial "lim" { dt( u, ndofl ); } }

      entry void ownfac_complete();
      entry void comfac_complete();
      entry void ownghost_complete();
      entry void reqghost_complete();
      entry void ownsol_complete();
      entry void comsol_complete();
      entry void ownlim_complete( const tk::Fields& u,
                                  const std::vector< std::size_t >& ndofl );
      entry void comlim_complete();
    }

  } // inciter::

}<|MERGE_RESOLUTION|>--- conflicted
+++ resolved
@@ -17,16 +17,10 @@
   extern module transporter;
   extern module discretization;
 
-<<<<<<< HEAD
-  include "UnsMesh.h";
-  include "PUPUtil.h";
-  include "FaceData.h";
-  include "Fields.h";
-=======
   include "UnsMesh.hpp";
   include "PUPUtil.hpp";
   include "FaceData.hpp";
->>>>>>> 8a2cd750
+  include "Fields.hpp";
 
   namespace inciter {
 
