//******************************************************************************
/*!
  \file      src/DiffEq/BetaCoeffPolicy.h
  \author    J. Bakosi
<<<<<<< HEAD
  \date      Wed 15 Apr 2015 10:10:18 AM MDT
=======
  \date      Fri 17 Apr 2015 08:36:53 AM MDT
>>>>>>> c1398118
  \copyright 2012-2015, Jozsef Bakosi.
  \brief     Beta coefficients policies
  \details   This file defines coefficients policy classes for the beta SDE,
    defined in DiffEq/Beta.h.

    General requirements on beta SDE coefficients policy classes:

    - Must define a _constructor_, which is used to initialize the SDE
      coefficients, b, S, and kappa. Required signature:
      \code{.cpp}
        CoeffPolicyName(
          tk::ctr::ncomp_type ncomp,
          const std::vector< kw::sde_b::info::expect::type >& b_,
          const std::vector< kw::sde_S::info::expect::type >& S_,
          const std::vector< kw::sde_kappa::info::expect::type >& k_,
          std::vector< kw::sde_b::info::expect::type  >& b,
          std::vector< kw::sde_S::info::expect::type >& S,
          std::vector< kw::sde_kappa::info::expect::type >& k )
      \endcode
      where
      - ncomp denotes the number of scalar components of the system of beta
        SDEs.
      - Constant references to b_, S_, and k_, which denote three vectors of
        real values used to initialize the parameter vectors of the system of
        beta SDEs. The length of the vectors must be equal to the number of
        components given by ncomp.
      - References to b, S, and k, which denote the parameter vectors to be
        initialized based on b_, S_, and k_.

    - Must define the static function _type()_, returning the enum value of the
      policy option. Example:
      \code{.cpp}
        static ctr::CoeffPolicyType type() noexcept {
          return ctr::CoeffPolicyType::CONSTANT;
        }
      \endcode
      which returns the enum value of the option from the underlying option
      class, collecting all possible options for coefficients policies.
*/
//******************************************************************************
#ifndef BetaCoeffPolicy_h
#define BetaCoeffPolicy_h

#include <boost/mpl/vector.hpp>

#include <Types.h>
#include <Walker/Options/CoeffPolicy.h>

namespace walker {

//! \brief Beta constant coefficients policity: constants in time
class BetaCoeffConst {

  public:
    //! Constructor: initialize coefficients
    BetaCoeffConst(
      tk::ctr::ncomp_type ncomp,
      const std::vector< kw::sde_b::info::expect::type >& b_,
      const std::vector< kw::sde_S::info::expect::type >& S_,
      const std::vector< kw::sde_kappa::info::expect::type >& k_,
      std::vector< kw::sde_b::info::expect::type  >& b,
      std::vector< kw::sde_S::info::expect::type >& S,
      std::vector< kw::sde_kappa::info::expect::type >& k )
    {
      ErrChk( b_.size() == ncomp,
              "Wrong number of beta SDE parameters 'b'");
      ErrChk( S_.size() == ncomp,
              "Wrong number of beta SDE parameters 'S'");
      ErrChk( k_.size() == ncomp,
              "Wrong number of beta SDE parameters 'kappa'");

      b = b_;
      S = S_;
      k = k_;
    }

    //! Coefficients policy type accessor
    static ctr::CoeffPolicyType type() noexcept
    { return ctr::CoeffPolicyType::CONSTANT; }
};

//! List of all beta's coefficients policies
using BetaCoeffPolicies = boost::mpl::vector< BetaCoeffConst >;

} // walker::

#endif // BetaCoeffPolicy_h<|MERGE_RESOLUTION|>--- conflicted
+++ resolved
@@ -2,11 +2,7 @@
 /*!
   \file      src/DiffEq/BetaCoeffPolicy.h
   \author    J. Bakosi
-<<<<<<< HEAD
-  \date      Wed 15 Apr 2015 10:10:18 AM MDT
-=======
-  \date      Fri 17 Apr 2015 08:36:53 AM MDT
->>>>>>> c1398118
+  \date      Thu 30 Apr 2015 09:40:25 AM MDT
   \copyright 2012-2015, Jozsef Bakosi.
   \brief     Beta coefficients policies
   \details   This file defines coefficients policy classes for the beta SDE,
