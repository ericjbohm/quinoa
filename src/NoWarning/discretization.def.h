--- conflicted
+++ resolved
@@ -18,10 +18,7 @@
   #pragma clang diagnostic ignored "-Wsign-conversion"
   #pragma clang diagnostic ignored "-Wshorten-64-to-32"
   #pragma clang diagnostic ignored "-Wunused-variable"
-<<<<<<< HEAD
-=======
   #pragma clang diagnostic ignored "-Wunused-parameter"
->>>>>>> 909bd7d2
 #elif defined(STRICT_GNUC)
   #pragma GCC diagnostic push
   #pragma GCC diagnostic ignored "-Wcast-qual"
