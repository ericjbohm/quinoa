// *****************************************************************************
/*!
  \file      src/UnitTest/tests/Base/TestContainerUtil.h
  \copyright 2012-2015, J. Bakosi, 2016-2018, Los Alamos National Security, LLC.
  \brief     Unit tests for Base/ContainerUtil.h
  \details   Unit tests for Base/ContainerUtil.h
*/
// *****************************************************************************
#ifndef test_ContainerUtil_h
#define test_ContainerUtil_h

#include <map>
#include <vector>
#include <string>
#include <unordered_map>

#include <unistd.h>

#include "NoWarning/tut.h"

#include "ContainerUtil.h"
#include "StatCtr.h"

namespace tut {

//! All tests in group inherited from this base
struct ContainerUtil_common {
  double precision = 1.0e-15;    // required floating-point precision
};

//! Test group shortcuts
using ContainerUtil_group =
  test_group< ContainerUtil_common, MAX_TESTS_IN_GROUP >;
using ContainerUtil_object = ContainerUtil_group::object;

//! Define test group
static ContainerUtil_group ContainerUtil( "Base/ContainerUtil" );

//! Test definitions for group

<<<<<<< HEAD
//! Test cunique making the elements of a container unique (on copy)
template<> template<>
void ContainerUtil_object::test< 1 >() {
  set_test_name( "cunique" );
=======
//! Test uniquecopy making the elements of a container unique (on copy)
template<> template<>
void ContainerUtil_object::test< 1 >() {
  set_test_name( "uniquecopy" );
>>>>>>> 4d552f07

  // std::vector
  std::vector< int > v{{ 1, 1, 2, 6, -2, 3, 5, 5 }},
                     correct{{ -2, 1, 2, 3, 5, 6 }};
<<<<<<< HEAD
  auto v1 = tk::cunique( v );
=======
  auto v1 = tk::uniquecopy( v );
>>>>>>> 4d552f07
  ensure( "make vector (c)unique incorrect", v1 == correct );

  // std::string
  std::string s( "blahblah" );
<<<<<<< HEAD
  auto s1 = tk::cunique( s );
=======
  auto s1 = tk::uniquecopy( s );
>>>>>>> 4d552f07
  ensure( "make string (c)unique incorrect", s1 == "abhl" );

  // std::vector< std::vector< tk::ctr::Term > >
  std::vector< std::vector< tk::ctr::Term > > p{ tk::ctr::mean('c',1),
                                                 tk::ctr::variance('y',2),
                                                 tk::ctr::variance('y',2),
                                                 tk::ctr::variance('y',2) };
  std::vector< std::vector< tk::ctr::Term > > c{ tk::ctr::mean('c',1),
                                                 tk::ctr::variance('y',2) };
<<<<<<< HEAD
  auto p1 = tk::cunique( p );
=======
  auto p1 = tk::uniquecopy( p );
>>>>>>> 4d552f07
  ensure( "make vector<vector<tk::ctr::Term>> (c)unique incorrect", p1 == c );
}

//! Test unique making the elements of a container unique
template<> template<>
void ContainerUtil_object::test< 2 >() {
  set_test_name( "unique" );

  // std::vector
  std::vector< int > v{{ 1, 1, 2, 6, -2, 3, 5, 5 }},
                     correct{{ -2, 1, 2, 3, 5, 6 }};
  tk::unique( v );
  ensure( "make vector unique incorrect", v == correct );

  // std::string
  std::string s( "blahblah" );
  tk::unique( s );
  ensure( "make string unique incorrect", s == "abhl" );

  // std::vector< std::vector< tk::ctr::Term > >
  std::vector< std::vector< tk::ctr::Term > > p{ tk::ctr::mean('c',1),
                                                 tk::ctr::variance('y',2),
                                                 tk::ctr::variance('y',2),
                                                 tk::ctr::variance('y',2) };
  std::vector< std::vector< tk::ctr::Term > > c{ tk::ctr::mean('c',1),
                                                 tk::ctr::variance('y',2) };
  tk::unique( p );
  ensure( "make vector<vector<tk::ctr::Term>> unique incorrect", c == p );
}

//! Test cref_find returning a const-ref to value found for key in map
template<> template<>
void ContainerUtil_object::test< 3 >() {
  set_test_name( "[c]ref_find" );

  std::map< int, std::string > m{ {1,"one"}, {2,"two"} };
  std::unordered_map< int, std::string > u{ {1,"one"}, {2,"two"} };

  const auto one = tk::cref_find(m,1);
  ensure_equals( "cref_find incorrect", one, "one" );
  auto two = tk::ref_find(u,2);
  ensure_equals( "ref_find incorrect", two, "two" );

  // test if cref_find throws in DEBUG when cannot find key
  try {
    auto three = tk::ref_find(u,3);
    #ifndef NDEBUG
    fail( "should throw exception in DEBUG mode" );
    #endif
  }
  catch ( tk::Exception& ) {
    // exception thrown in DEBUG mode, test ok
    // Assert skipped in RELEASE mode, test ok
  }
}

//! Test vector extents
template<> template<>
void ContainerUtil_object::test< 4 >() {
  set_test_name( "vector extents" );

  std::vector< int > v{{ 1, 1, 2, 6, -2, 3, 5, 5 }};
  auto e = tk::extents( v );
  ensure( "vector extents incorrect", e == std::array< int, 2 >{{ -2, 6 }} );

  std::vector< std::size_t > w{{ 1, 1, 2, 6, 2, 3, 5, 5 }};
  auto f = tk::extents( w );
  ensure( "vector extents incorrect",
          f == std::array< std::size_t, 2 >{{ 1, 6 }} );
}

//! Test associative container (value) extents
template<> template<>
void ContainerUtil_object::test< 5 >() {
  set_test_name( "[hash]map value extents" );

  std::map< int, tk::real > m{ {1,34.2}, {2,12.3}, {4,-3.0} };
  auto me = tk::extents( m );
  ensure_equals( "map min incorrect", me[0], -3.0, precision );
  ensure_equals( "map max incorrect", me[1], 34.2, precision );

  std::unordered_map< int, tk::real > u{ {1,34.2}, {2,12.3}, {4,-3.0} };
  auto mu = tk::extents( u );
  ensure_equals( "hash map min incorrect", mu[0], -3.0, precision );
  ensure_equals( "hash map max incorrect", mu[1], 34.2, precision );
}

//! Test operator += adding values of a std::vector to another one
template<> template<>
void ContainerUtil_object::test< 6 >() {
  set_test_name( "operator+=" );

  using tk::operator+=;

  // add non-empty vector to empty one: copy src to dst (main intended use-case)
  std::vector< tk::real > v1, v2{{ 4.0, 9.0, 2.0 }};
  v1 += v2;
  ensure_equals( "add non-empty vector to empty one, dst size incorrect",
                 v1.size(), 3 );
  ensure_equals( "add non-empty vector to empty one, src size incorrect",
                 v2.size(), 3 );
  ensure_equals( "add non-empty vector to empty one, src[0]==dst[0], incorrect",
                 v1[0], v2[0], precision );
  ensure_equals( "add non-empty vector to empty one, src[1]==dst[1], incorrect",
                 v1[1], v2[1], precision );
  ensure_equals( "add non-empty vector to empty one, src[2]==dst[2], incorrect",
                 v1[2], v2[2], precision );

  // add empty vector to non-empty one: throw in DEBUG to warn on no-op
  // skipped in RELEASE mode, would yield segmentation fault
  #ifndef NDEBUG        // exception only thrown in DEBUG mode
  try {
    std::vector< tk::real > r1{{ 4.0, 9.0, 2.0 }}, r2;
    r1 += r2;
    fail( "should throw exception in DEBUG mode" );
  }
  catch ( tk::Exception& ) {
    // exception thrown in DEBUG mode, test ok
  }
  #endif

  // add empty vector to empty one: throw in DEBUG to warn on no-op
  // skipped in RELEASE mode, would yield segmentation fault
  #ifndef NDEBUG        // exception only thrown in DEBUG mode
  try {
    std::vector< tk::real > q1, q2;
    q1 += q2;
    fail( "should throw exception in DEBUG mode" );
  }
  catch ( tk::Exception& ) {
    // exception thrown in DEBUG mode, test ok
  }
  #endif

  // add non-empty vector to non-empty one with src.size() == dst.size():
  // dst += src for all components, leave src unchanged
  std::vector< tk::real > s1{{ 4.0, 9.0, 2.0 }}, s2{{ 3.0, -3.0, 1.0 }};
  s1 += s2;
  ensure_equals( "add non-empty vector to non-empty one, dst size incorrect",
                 s1.size(), 3 );
  ensure_equals( "add non-empty vector to non-empty one, src size incorrect",
                 s2.size(), 3 );
  ensure_equals( "add non-empty vector to non-empty one, dst[0], incorrect",
                 s1[0], 7.0, precision );
  ensure_equals( "add non-empty vector to non-empty one, dst[1], incorrect",
                 s1[1], 6.0, precision );
  ensure_equals( "add non-empty vector to non-empty one, dst[2], incorrect",
                 s1[2], 3.0, precision );
  ensure_equals( "add non-empty vector to non-empty one, src[0], incorrect",
                 s2[0], 3.0, precision );
  ensure_equals( "add non-empty vector to non-empty one, src[1], incorrect",
                 s2[1], -3.0, precision );
  ensure_equals( "add non-empty vector to non-empty one, src[2], incorrect",
                 s2[2], 1.0, precision );

  // add non-empty vector to non-empty one with src.size() > dst.size(): grow
  // dst to that of src.size() (padding with zeros), dst += src for all
  // components, leave src unchanged
  std::vector< tk::real > w1{{ 4.0, 9.0 }}, w2{{ 3.0, -3.0, 1.0 }};
  w1 += w2;
  ensure_equals( "add non-empty vector to non-empty one, dst size incorrect",
                 w1.size(), 3 );
  ensure_equals( "add non-empty vector to non-empty one, src size incorrect",
                 w2.size(), 3 );
  ensure_equals( "add non-empty vector to non-empty one, dst[0], incorrect",
                 w1[0], 7.0, precision );
  ensure_equals( "add non-empty vector to non-empty one, dst[1], incorrect",
                 w1[1], 6.0, precision );
  ensure_equals( "add non-empty vector to non-empty one, dst[2], incorrect",
                 w1[2], 1.0, precision );
  ensure_equals( "add non-empty vector to non-empty one, src[0], incorrect",
                 w2[0], 3.0, precision );
  ensure_equals( "add non-empty vector to non-empty one, src[1], incorrect",
                 w2[1], -3.0, precision );
  ensure_equals( "add non-empty vector to non-empty one, src[2], incorrect",
                 w2[2], 1.0, precision );

  // add non-empty vector to non-empty one with src.size() < dst.size(): thrown
  // in DEBUG to warn on loosing data
  // skipped in RELEASE mode, would yield segmentation fault
  #ifndef NDEBUG        // exception only thrown in DEBUG mode
  try {
    std::vector< tk::real > n1{{ 4.0, 9.0, 2.0 }}, n2{{ 3.0, -3.0 }};
    n1 += n2;
    fail( "should throw exception in DEBUG mode" );
  }
  catch ( tk::Exception& ) {
    // exception thrown in DEBUG mode, test ok
  }
  #endif
}

//! Test keyEqual()
template<> template<>
void ContainerUtil_object::test< 7 >() {
  set_test_name( "keyEqual" );

  // Test if keys are equal
  std::map< int, tk::real > t1{ {1,4.0}, {2,2.0} }, t2{ {1,4.0}, {2,3.0} };
  ensure_equals( "keys are not equal", tk::keyEqual(t1,t2), true );

  // Test if keys are unequal
  std::map< int, tk::real > q1{ {3,4.0}, {2,2.0} }, q2{ {1,4.0}, {2,3.0} };
  ensure_equals( "keys are equal", tk::keyEqual(q1,q2), false );

  // test if throws in DEBUG to warn on unequal-size containers
  // skipped in RELEASE mode, would yield segmentation fault
  #ifndef NDEBUG        // exception only thrown in DEBUG mode
  try {
    std::map< int, tk::real > r1{ {1,4.0}, {2,2.0} }, r2{ {1,4.0} };
    tk::keyEqual( r1, r2 );
    fail( "should throw exception in DEBUG mode" );
  }
  catch ( tk::Exception& ) {
    // exception thrown in DEBUG mode, test ok
  }
  #endif
}

//! Test sumsize()
template<> template<>
void ContainerUtil_object::test< 8 >() {
  set_test_name( "sumsize" );

  // Test sum of the sizes of a vector of vectors
  std::vector< std::vector< tk::real > > c{ {3,4.0}, {2,2.0} };
  ensure_equals( "sum of sizes incorrect", tk::sumsize(c), 4 );
}

//! Test destroy()
template<> template<>
void ContainerUtil_object::test< 9 >() {
  set_test_name( "destroy" );

  // Test destroying a vector of vectors
  std::vector< std::vector< tk::real > > c{ {3.2,4.0}, {2.1,2.0} };
  tk::destroy( c );
  ensure_equals( "destroy yields empty vec of vec", c.empty(), true );

  // Test destroying a map of vectors
  std::map< int, std::vector< tk::real > > m{ {3,{4.0,5.0}}, {2,{1.0,2.0}} };
  tk::destroy( m );
  ensure_equals( "destroy yields empty map of vec", m.empty(), true );
}

} // tut::

#endif // test_ContainerUtil_h<|MERGE_RESOLUTION|>--- conflicted
+++ resolved
@@ -38,35 +38,20 @@
 
 //! Test definitions for group
 
-<<<<<<< HEAD
-//! Test cunique making the elements of a container unique (on copy)
-template<> template<>
-void ContainerUtil_object::test< 1 >() {
-  set_test_name( "cunique" );
-=======
 //! Test uniquecopy making the elements of a container unique (on copy)
 template<> template<>
 void ContainerUtil_object::test< 1 >() {
   set_test_name( "uniquecopy" );
->>>>>>> 4d552f07
 
   // std::vector
   std::vector< int > v{{ 1, 1, 2, 6, -2, 3, 5, 5 }},
                      correct{{ -2, 1, 2, 3, 5, 6 }};
-<<<<<<< HEAD
-  auto v1 = tk::cunique( v );
-=======
   auto v1 = tk::uniquecopy( v );
->>>>>>> 4d552f07
   ensure( "make vector (c)unique incorrect", v1 == correct );
 
   // std::string
   std::string s( "blahblah" );
-<<<<<<< HEAD
-  auto s1 = tk::cunique( s );
-=======
   auto s1 = tk::uniquecopy( s );
->>>>>>> 4d552f07
   ensure( "make string (c)unique incorrect", s1 == "abhl" );
 
   // std::vector< std::vector< tk::ctr::Term > >
@@ -76,11 +61,7 @@
                                                  tk::ctr::variance('y',2) };
   std::vector< std::vector< tk::ctr::Term > > c{ tk::ctr::mean('c',1),
                                                  tk::ctr::variance('y',2) };
-<<<<<<< HEAD
-  auto p1 = tk::cunique( p );
-=======
   auto p1 = tk::uniquecopy( p );
->>>>>>> 4d552f07
   ensure( "make vector<vector<tk::ctr::Term>> (c)unique incorrect", p1 == c );
 }
 
