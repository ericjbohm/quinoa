--- conflicted
+++ resolved
@@ -290,13 +290,8 @@
                       ${MKL_SEQUENTIAL_LAYER_LIBRARY}   # only for static link
                       ${MKL_CORE_LIBRARY}
                       ${MKL_SEQUENTIAL_LAYER_LIBRARY}
-<<<<<<< HEAD
-                      ${RNGSSE_LIBRARY}
+                      ${RNGSSE2_LIBRARY}
                       ${H5PART_LIBRARY}
-=======
-                      ${RNGSSE2_LIBRARY}
-                      ${H5Part_LIBRARIES}
->>>>>>> c80feee2
                       ${NETCDF_LIBRARIES}       # only for static link
                       ${HDF5_C_LIBRARIES}
                       ${ZLIB_LIBRARIES}         # only for static link
