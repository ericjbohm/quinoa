--- conflicted
+++ resolved
@@ -300,7 +300,6 @@
 > >;
 
 //! Mix mass-fraction beta parameters storage
-<<<<<<< HEAD
 using MixMassFractionBetaParameters = tk::TaggedTuple< brigand::list<
     tag::depvar,        std::vector< char >
   , tag::bprime,        std::vector< std::vector<
@@ -323,39 +322,12 @@
   , tag::rng,           std::vector< tk::ctr::RNGType >
   , tag::initpolicy,    std::vector< ctr::InitPolicyType >
   , tag::coeffpolicy,   std::vector< ctr::CoeffPolicyType >
+  , tag::solve,         std::vector< ctr::DepvarType >
   , tag::dissipation,   std::vector< char >
   , tag::dissipation_id,std::vector< std::size_t >
   , tag::velocity,      std::vector< char >
   , tag::velocity_id,   std::vector< std::size_t >
 > >;
-=======
-using MixMassFractionBetaParameters = tk::tuple::tagged_tuple<
-  tag::depvar,          std::vector< char >,
-  tag::bprime,          std::vector< std::vector<
-                         kw::sde_bprime::info::expect::type > >,
-  tag::S,               std::vector< std::vector<
-                         kw::sde_S::info::expect::type > >,
-  tag::kappaprime,      std::vector< std::vector<
-                          kw::sde_kappaprime::info::expect::type > >,
-  tag::rho2,            std::vector< std::vector<
-                          kw::sde_rho2::info::expect::type > >,
-  tag::r,               std::vector< std::vector<
-                          kw::sde_r::info::expect::type > >,
-  tag::init,        Init,
-  tag::mean_gradient,   std::vector< std::vector<
-                          kw::mean_gradient::info::expect::type > >,
-  tag::hydrotimescales, std::vector< std::vector< ctr::HydroTimeScalesType > >,
-  tag::hydroproductions,std::vector< std::vector< ctr::HydroProductionsType > >,
-  tag::rng,             std::vector< tk::ctr::RNGType >,
-  tag::initpolicy,      std::vector< ctr::InitPolicyType >,
-  tag::coeffpolicy,     std::vector< ctr::CoeffPolicyType >,
-  tag::solve,           std::vector< ctr::DepvarType >,
-  tag::dissipation,     std::vector< char >,
-  tag::dissipation_id,  std::vector< std::size_t >,
-  tag::velocity,        std::vector< char >,
-  tag::velocity_id,     std::vector< std::size_t >
->;
->>>>>>> 411eb881
 
 //! Velocity parameters storage
 using VelocityParameters = tk::TaggedTuple< brigand::list<
