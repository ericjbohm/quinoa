--- conflicted
+++ resolved
@@ -123,10 +123,6 @@
     tag::control,   kw::control::info::expect::type //!< Control filename
   , tag::input,     kw::input::info::expect::type   //!< Input filename
   , tag::output,    kw::output::info::expect::type  //!< Output filename
-<<<<<<< HEAD
-  , tag::screen,    kw::screen::info::expect::type  //!< Screen output filename
-=======
->>>>>>> 78370c4d
     //! Diagnostics filename
   , tag::diag,      kw::diagnostics_cmd::info::expect::type
   , tag::part,      std::string                     //!< Particles filename
