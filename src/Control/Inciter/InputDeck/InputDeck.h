// *****************************************************************************
/*!
  \file      src/Control/Inciter/InputDeck/InputDeck.h
  \author    J. Bakosi
  \copyright 2012-2015, Jozsef Bakosi, 2016, Los Alamos National Security, LLC.
  \brief     Inciter's input deck definition
  \details   This file defines the heterogeneous stack that is used for storing
     the data from user input during the control file parsing of the
     computational shock hydrodynamics tool, Inciter.
*/
// *****************************************************************************
#ifndef InciterInputDeck_h
#define InciterInputDeck_h

#include <limits>
#include <iomanip>
#include <iostream>

#include "NoWarning/set.h"
#include "NoWarning/for_each.h"

#include "Control.h"
#include "Inciter/CmdLine/CmdLine.h"
#include "Inciter/Components.h"

namespace inciter {
namespace ctr {

//! \brief InputDeck : Control< specialized to Inciter >, see Types.h,
//! \details The stack is a tagged tuple, a hierarchical heterogeneous data
//!    structure where all parsed information is stored.
//! \see Base/TaggedTuple.h
//! \see Control/Inciter/Types.h
//! \author J. Bakosi
class InputDeck :
  public tk::Control< // tag           type
                      tag::title,      kw::title::info::expect::type,
                      tag::selected,   selects,
                      tag::discr,      discretization,
                      tag::prec,       precision,
                      tag::flformat,   floatformat,
                      tag::component,  ncomps,
                      tag::interval,   intervals,
                      tag::cmd,        CmdLine,
                      tag::param,      parameters,
                      tag::diag,       diagnostics,
                      tag::error,      std::vector< std::string > > {

  public:
    //! \brief Inciter input deck keywords
    //! \details Since there are more than 20 and boost::mpl only allows maxium
    //!   20 items in a set by default (and I don't want to mess with
    //!   preprocessor-generated boost::mpl headers), the whole set is broken up
    //!   into several sets each containing 20 keywords.
    //! \see tk::grm::use and its documentation
    using keywords1 = boost::mpl::set< kw::title,
                                       kw::nstep,
                                       kw::term,
                                       kw::t0,
                                       kw::dt,
                                       kw::ttyi,
                                       kw::transport,
                                       kw::end,
                                       kw::shear_diff,
                                       kw::slot_cyl,
                                       kw::problem,
                                       kw::plotvar,
                                       kw::interval,
                                       kw::partitioning,
                                       kw::algorithm,
                                       kw::rcb,
                                       kw::rib,
                                       kw::hsfc,
                                       kw::phg,
                                       kw::inciter >;
    using keywords2 = boost::mpl::set< kw::ncomp,
                                       kw::pde_diffusivity,
                                       kw::pde_lambda,
                                       kw::pde_u0,
                                       kw::poisson,
                                       kw::dir_neu,
                                       kw::bc_dirichlet,
                                       kw::sideset,
                                       kw::compflow,
                                       kw::ic,
                                       kw::txt_float_format,
                                       kw::txt_float_default,
                                       kw::txt_float_fixed,
                                       kw::txt_float_scientific,
                                       kw::precision,
                                       kw::diagnostics,
                                       kw::material,
                                       kw::id,
                                       kw::mat_gamma,
                                       kw::mat_mu >;
    using keywords3 = boost::mpl::set< kw::mat_cv,
                                       kw::mat_k,
                                       kw::npar,
                                       kw::physics,
                                       kw::advection,
                                       kw::advdiff,
                                       kw::compflow_navierstokes,
                                       kw::compflow_euler,
                                       kw::user_defined,
                                       kw::vortical_flow,
                                       kw::pde_alpha,
                                       kw::pde_beta,
                                       kw::pde_p0,
                                       kw::laplace,
                                       kw::ctau,
                                       kw::cfl,
                                       kw::mj,
                                       kw::depvar >;
    using keywords4 = boost::mpl::set< kw::nl_energy_growth,
                                       kw::pde_betax,
                                       kw::pde_betay,
                                       kw::pde_betaz,
                                       kw::pde_ce,
                                       kw::pde_kappa,
                                       kw::pde_r0,
                                       kw::amr,
                                       kw::amr_initial,
                                       kw::amr_uniform,
                                       kw::rayleigh_taylor,
<<<<<<< HEAD
                                       kw::filetype,
                                       kw::exodusii,
                                       kw::root >;
=======
                                       kw::error,
                                       kw::l2,
                                       kw::linf >;
>>>>>>> eceab268

    //! \brief Constructor: set defaults
    //! \param[in] cl Previously parsed and store command line
    //! \details Anything not set here is initialized by the compiler using the
    //!   default constructor for the corresponding type.
    //! \author J. Bakosi
    InputDeck( const CmdLine& cl = {} ) {
      // Set previously parsed command line
      set< tag::cmd >( cl );
      // Default discretization parameters
      set< tag::discr, tag::nstep >
         ( std::numeric_limits< kw::nstep::info::expect::type >::max() );
      set< tag::discr, tag::term >
         ( std::numeric_limits< kw::term::info::expect::type >::max() );
      set< tag::discr, tag::t0 >( 0.0 );
      set< tag::discr, tag::dt >( 0.0 );
      set< tag::discr, tag::cfl >( 0.0 );
      set< tag::discr, tag::ctau >( 1.0 );
      // Default field output file type
      set< tag::selected, tag::filetype >( tk::ctr::FieldFileType::EXODUSII );
      // Default AMR settings
      set< tag::selected, tag::initialamr >( tk::ctr::InitialAMRType::NONE );
      // Default txt floating-point output precision in digits
      set< tag::prec, tag::diag >( std::cout.precision() );
      // Default intervals
      set< tag::interval, tag::tty >( 1 );
      set< tag::interval, tag::field >( 1 );
      set< tag::interval, tag::diag >( 1 );
      // Initialize help: fill own keywords
      const auto& ctrinfoFill = tk::ctr::Info( get< tag::cmd, tag::ctrinfo >() );
      boost::mpl::for_each< keywords1 >( ctrinfoFill );
      boost::mpl::for_each< keywords2 >( ctrinfoFill );
      boost::mpl::for_each< keywords3 >( ctrinfoFill );
      boost::mpl::for_each< keywords4 >( ctrinfoFill );
    }

    /** @name Pack/Unpack: Serialize InputDeck object for Charm++ */
    ///@{
    //! \brief Pack/Unpack serialize member function
    //! \param[in,out] p Charm++'s PUP::er serializer object reference
    //! \author J. Bakosi
    void pup( PUP::er& p ) {
      tk::Control< tag::title,      kw::title::info::expect::type,
                   tag::selected,   selects,
                   tag::discr,      discretization,
                   tag::prec,       precision,
                   tag::flformat,   floatformat,
                   tag::component,  ncomps,
                   tag::interval,   intervals,
                   tag::cmd,        CmdLine,
                   tag::param,      parameters,
                   tag::diag,       diagnostics,
                   tag::error,      std::vector< std::string > >::pup(p);
    }
    //! \brief Pack/Unpack serialize operator|
    //! \param[in,out] p Charm++'s PUP::er serializer object reference
    //! \param[in,out] i InputDeck object reference
    //! \author J. Bakosi
    friend void operator|( PUP::er& p, InputDeck& i ) { i.pup(p); }
    //@}
};

} // ctr::
} // inciter::

#endif // InciterInputDeck_h<|MERGE_RESOLUTION|>--- conflicted
+++ resolved
@@ -122,15 +122,12 @@
                                        kw::amr_initial,
                                        kw::amr_uniform,
                                        kw::rayleigh_taylor,
-<<<<<<< HEAD
                                        kw::filetype,
                                        kw::exodusii,
-                                       kw::root >;
-=======
+                                       kw::root,
                                        kw::error,
                                        kw::l2,
                                        kw::linf >;
->>>>>>> eceab268
 
     //! \brief Constructor: set defaults
     //! \param[in] cl Previously parsed and store command line
