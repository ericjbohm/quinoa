--- conflicted
+++ resolved
@@ -2,11 +2,7 @@
 /*!
   \file      src/Control/Inciter/InputDeck/Grammar.h
   \author    J. Bakosi
-<<<<<<< HEAD
-  \date      Tue Jul 19 23:05:53 2016
-=======
-  \date      Mon 25 Jul 2016 08:17:40 AM MDT
->>>>>>> 6e3def9d
+  \date      Tue 26 Jul 2016 07:00:18 AM MDT
   \copyright 2012-2015, Jozsef Bakosi, 2016, Los Alamos National Security, LLC.
   \brief     Inciter's input deck grammar definition
   \details   Inciter's input deck grammar definition. We use the Parsing
@@ -175,11 +171,7 @@
                                     eq,
                                     param > {};
 
-<<<<<<< HEAD
-  //! Dirichlet boundary condition
-=======
   //! Dirichlet boundary conditions block
->>>>>>> 6e3def9d
   template< class eq, class param >
   struct bc_dirichlet :
            pegtl::ifmust<
@@ -196,8 +188,6 @@
                                           eq,
                                           param > > > {};
 
-<<<<<<< HEAD
-=======
   //! initial conditions block for compressible Navier-Stokes
   template< class eq, class param >
   struct ic_compns :
@@ -234,7 +224,6 @@
                              material_property< eq, kw::mat_cv, tag::cv >,
                              material_property< eq, kw::mat_k, tag::k > > > {};
 
->>>>>>> 6e3def9d
   //! advection-diffusion partial differential equation for a scalar
   struct advdiff :
          pegtl::ifmust<
@@ -299,11 +288,8 @@
                                             ctr::Problem,
                                             tag::compns,
                                             tag::problem >,
-<<<<<<< HEAD
-=======
                            //ic_compns< tag::compns, tag::ic > >,
                            material_properties< tag::compns >,
->>>>>>> 6e3def9d
                            bc_dirichlet< tag::compns, tag::bc_dirichlet > >,
            check_errors< tag::compns, check_compns > > {};
 
