--- conflicted
+++ resolved
@@ -27,7 +27,6 @@
 //! RNGTest control facilitating user input to internal data transfer
 namespace ctr {
 
-<<<<<<< HEAD
 //! Member data for tagged tuple
 using CmdLineMembers = brigand::list<
     tag::io,         ios
@@ -36,6 +35,7 @@
   , tag::help,       bool
   , tag::helpctr,    bool
   , tag::quiescence, bool
+  , tag::trace,      bool
   , tag::cmdinfo,    tk::ctr::HelpFactory
   , tag::ctrinfo,    tk::ctr::HelpFactory
   , tag::helpkw,     tk::ctr::HelpKw
@@ -45,22 +45,6 @@
 //! CmdLine is a TaggedTuple specialized to RNGTest
 class CmdLine : public tk::TaggedTuple< CmdLineMembers > {
 
-=======
-//! CmdLine : Control< specialized to RNGTest >, see Types.h,
-class CmdLine : public tk::Control<
-                  // tag           type
-                  tag::io,         ios,
-                  tag::verbose,    bool,
-                  tag::chare,      bool,
-                  tag::help,       bool,
-                  tag::helpctr,    bool,
-                  tag::quiescence, bool,
-                  tag::trace,      bool,
-                  tag::cmdinfo,    tk::ctr::HelpFactory,
-                  tag::ctrinfo,    tk::ctr::HelpFactory,
-                  tag::helpkw,     tk::ctr::HelpKw,
-                  tag::error,      std::vector< std::string > > {
->>>>>>> eabf048a
   public:
     //! RNGTest command-line keywords
     //! \see tk::grm::use and its documentation
@@ -106,14 +90,9 @@
     //!   otherwise it would be a mutual dependency.
     // cppcheck-suppress noExplicitConstructor
     CmdLine( tk::ctr::HelpFactory ctrinfo = tk::ctr::HelpFactory() ) {
-<<<<<<< HEAD
       get< tag::verbose >() = false; // Use quiet output by default
       get< tag::chare >() = false; // No chare state output by default
-=======
-      set< tag::verbose >( false ); // Use quiet output by default
-      set< tag::chare >( false ); // No chare state output by default
-      set< tag::trace >( true ); // Output call and stack trace by default
->>>>>>> eabf048a
+      get< tag::trace >() = true; // Output call and stack trace by default
       // Initialize help: fill from own keywords + add map passed in
       brigand::for_each< keywords::set >( tk::ctr::Info( get<tag::cmdinfo>()) );
       get< tag::ctrinfo >() = std::move( ctrinfo );
@@ -123,23 +102,7 @@
     ///@{
     //! \brief Pack/Unpack serialize member function
     //! \param[in,out] p Charm++'s PUP::er serializer object reference
-<<<<<<< HEAD
     void pup( PUP::er& p ) { tk::TaggedTuple< CmdLineMembers >::pup(p); }
-=======
-    void pup( PUP::er& p ) {
-      tk::Control< tag::io,         ios,
-                   tag::verbose,    bool,
-                   tag::chare,      bool,
-                   tag::help,       bool,
-                   tag::helpctr,    bool,
-                   tag::quiescence, bool,
-                   tag::trace,      bool,
-                   tag::cmdinfo,    tk::ctr::HelpFactory,
-                   tag::ctrinfo,    tk::ctr::HelpFactory,
-                   tag::helpkw,     tk::ctr::HelpKw,
-                   tag::error,      std::vector< std::string > >::pup(p);
-    }
->>>>>>> eabf048a
     //! \brief Pack/Unpack serialize operator|
     //! \param[in,out] p Charm++'s PUP::er serializer object reference
     //! \param[in,out] c CmdLine object reference
