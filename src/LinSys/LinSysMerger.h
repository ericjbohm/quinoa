--- conflicted
+++ resolved
@@ -2,11 +2,7 @@
 /*!
   \file      src/LinSys/LinSysMerger.h
   \author    J. Bakosi
-<<<<<<< HEAD
-  \date      Fri 15 Jul 2016 11:21:26 AM MDT
-=======
   \date      Tue 19 Jul 2016 09:47:26 AM MDT
->>>>>>> c0986ac4
   \copyright 2012-2015, Jozsef Bakosi, 2016, Los Alamos National Security, LLC.
   \brief     Charm++ chare linear system merger group to solve a linear system
   \details   Charm++ chare linear system merger group used to collect and
@@ -144,10 +140,7 @@
 
 extern CkReduction::reducerType BCVectorMerger;
 extern CkReduction::reducerType BCMapMerger;
-<<<<<<< HEAD
-=======
 extern CkReduction::reducerType BCValMerger;
->>>>>>> c0986ac4
 
 #if defined(__clang__)
   #pragma clang diagnostic push
@@ -198,12 +191,7 @@
     //! \param[in] ncomp Total number of scalar components in the linear system
     LinSysMerger( const HostProxy& host,
                   const WorkerProxy& worker,
-<<<<<<< HEAD
-                  const std::unordered_map< int,
-                    std::vector< std::size_t > >& side,
-=======
                   const std::map< int, std::vector< std::size_t > >& side,
->>>>>>> c0986ac4
                   std::size_t ncomp ) :
       __dep(),
       m_host( host ),
@@ -213,11 +201,7 @@
       m_nchare( 0 ),
       m_nperow( 0 ),
       m_nchbc( 0 ),
-<<<<<<< HEAD
-      m_npebc( 0 ),
-=======
       m_nchbcval( 0 ),
->>>>>>> c0986ac4
       m_lower( 0 ),
       m_upper( 0 ),
       m_myworker(),
@@ -243,12 +227,6 @@
       m_div(),
       m_pe(),
       m_bc(),
-<<<<<<< HEAD
-      m_oldbc()
-    {
-      // Activate SDAG waits for assembling lhs, rhs, and solution
-      wait4row();
-=======
       m_oldbc(),
       m_bcval()
     {
@@ -256,7 +234,6 @@
       wait4row();
       wait4lhsbc();
       wait4rhsbc();
->>>>>>> c0986ac4
       wait4sol();
       wait4lhs();
       wait4rhs();
@@ -283,12 +260,9 @@
       BCVectorMerger = CkReduction::addReducer( tk::mergeVector );
       BCMapMerger = CkReduction::addReducer(
                       tk::mergeHashMap< int, std::vector< std::size_t > > );
-<<<<<<< HEAD
-=======
       BCValMerger = CkReduction::addReducer(
                       tk::mergeHashMap< std::size_t,
                         std::vector< std::pair< bool, tk::real > > > );
->>>>>>> c0986ac4
     }
 
     //! Receive lower and upper global node IDs all PEs will operate on
@@ -546,11 +520,8 @@
       #ifndef NDEBUG
       verifybc();
       #endif
-<<<<<<< HEAD
-=======
       // start collecting boundary condition values
       querybcval();
->>>>>>> c0986ac4
       // now that the global row ids are complete, build Hypre data from it
       hyprerow();
     }
@@ -558,12 +529,7 @@
     //! Chares query side set info
     //! \note This function does not have to be declared as a Charm++ entry
     //!   method since it is always called by chares on the same PE.
-<<<<<<< HEAD
-    const std::unordered_map< int, std::vector< std::size_t > >& side()
-    { return m_side; }
-=======
     const std::map< int, std::vector< std::size_t > >& side() { return m_side; }
->>>>>>> c0986ac4
 
     //! Chares offer their global row ids at which they can set BCs
     //! \param[in] fromch Charm chare array index contribution coming from
@@ -611,8 +577,6 @@
        }
     }
 
-<<<<<<< HEAD
-=======
     //! Chares contribute their BC values
     //! \param[in] bcv Vector of pairs of bool and BC value associated to global
     //!   node IDs at which the boundary condition is set. Here the bool
@@ -652,25 +616,16 @@
       trigger_bcval_complete();
     }
 
->>>>>>> c0986ac4
   private:
     HostProxy m_host;           //!< Host proxy
     WorkerProxy m_worker;       //!< Worker proxy
     //! Global (as in file) row id lists mapped to all side set ids of the mesh
-<<<<<<< HEAD
-    std::unordered_map< int, std::vector< std::size_t > > m_side;
-=======
     std::map< int, std::vector< std::size_t > > m_side;
->>>>>>> c0986ac4
     std::size_t m_ncomp;        //!< Number of scalar components per unknown
     std::size_t m_nchare;       //!< Number of chares contributing to my PE
     std::size_t m_nperow;       //!< Number of fellow PEs to send row ids to
     std::size_t m_nchbc;        //!< Number of chares we received bcs from
-<<<<<<< HEAD
-    std::size_t m_npebc;        //!< Number of fellow PEs we received bcs from
-=======
     std::size_t m_nchbcval;     //!< Number of chares we received bc values from
->>>>>>> c0986ac4
     std::size_t m_lower;        //!< Lower index of the global rows on my PE
     std::size_t m_upper;        //!< Upper index of the global rows on my PE
     //! Ids of workers on my PE
@@ -731,21 +686,14 @@
     //!   find the PE for a communicated mesh node after the node is in the
     //!   cache.
     std::map< std::size_t, int > m_pe;
-<<<<<<< HEAD
-    //! \brief Map associating lists of new global row ids to chare ids that we
-    //!   set boundary conditions on
-=======
     //! \brief Map associating lists of new global row ids to chare ids at which
     //!   we set boundary conditions on
->>>>>>> c0986ac4
     //! \details 'New' as in producing contiguous-row-id linear system
     //!   contributions, see also Partitioner.h.
     std::unordered_map< int, std::vector< std::size_t > > m_bc;
     //! Flat list of old global row ids at boundary conditions are set
     //! \details 'Old' as in file, see also Partitioner.h.
     decltype(m_bc) m_oldbc;
-<<<<<<< HEAD
-=======
     //! \brief Values (for each scalar equation solved) of Dirichlet boundary
     //!   conditions assigned to global node IDs we set
     //! \details The map key is the global mesh node/row ID, the value is a
@@ -755,7 +703,6 @@
     //!   scalar components in all PDEs.
     std::unordered_map< std::size_t,
                         std::vector< std::pair< bool, tk::real > > > m_bcval;
->>>>>>> c0986ac4
 
     //! Return processing element for global mesh row id
     //! \param[in] gid Global mesh point (matrix or vector row) id
@@ -831,8 +778,6 @@
         m_hypreRows.insert( end(m_hypreRows), begin(h), end(h) );
       }
       trigger_hyprerow_complete();
-<<<<<<< HEAD
-=======
     }
 
     //! Collect boundary condition values from workers
@@ -876,7 +821,6 @@
       CkCallback c( CkIndex_LinSysMerger< HostProxy, WorkerProxy >::
                       bcval(nullptr), Group::thisProxy );
       Group::contribute( stream.first, stream.second.get(), BCValMerger, c );
->>>>>>> c0986ac4
     }
 
     //! Set boundary conditions on the right-hand side vector
