--- conflicted
+++ resolved
@@ -75,15 +75,9 @@
     readCoords( const std::vector< std::size_t >& gid ) const;
 
     //! Read face list of all side sets from ExodusII file
-<<<<<<< HEAD
-    std::size_t
+    void
     readSidesetFaces( std::map< int, std::vector< std::size_t > >& bface,
-                      std::map< int, std::vector< int > >& faceid );
-=======
-    void
-    readSidesetFaces( std::map< int, std::vector< std::size_t > >& belem,
                       std::map< int, std::vector< std::size_t > >& faces );
->>>>>>> 7c2a702e
 
     //! Read face connectivity of a number boundary faces from file
     void readFaces( std::vector< std::size_t >& conn ) const;
