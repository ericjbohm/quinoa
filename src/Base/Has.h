// *****************************************************************************
/*!
  \file      src/Base/Has.h
  \copyright 2012-2015 J. Bakosi,
             2016-2018 Los Alamos National Security, LLC.,
             2019 Triad National Security, LLC.
             All rights reserved. See the LICENSE file for details.
  \brief     "Has-a" utilities for detecting class internals
  \details   "Has-a" utilities for detecting class internals
*/
// *****************************************************************************
#ifndef Has_h
#define Has_h

namespace tk {

//! \brief Detect if T defines type "Proxy"
//! \see http://stackoverflow.com/a/7235647
template< typename T >
struct HasTypedefProxy {
  private:
    typedef char                      yes;
    typedef struct { char array[2]; } no;
    template<typename C> static yes test(typename C::Proxy*);
    template<typename C> static no  test(...);
  public:
    static const bool value = sizeof(test<T>(nullptr)) == sizeof(yes);
};

//! Helper variable template for HasTypedefProxy
template < typename T >
inline constexpr bool HasTypedefProxy_v = HasTypedefProxy< T >::value;

//! \brief Detect if T defines type "alias"
//! \see http://stackoverflow.com/a/7235647
template< typename T >
struct HasTypedefAlias {
  private:
    typedef char                      yes;
    typedef struct { char array[2]; } no;
    template<typename C> static yes test(typename C::alias*);
    template<typename C> static no  test(...);
  public:
    static const bool value = sizeof(test<T>(nullptr)) == sizeof(yes);
};

//! Helper variable template for HasTypedefAlias
template < typename T >
inline constexpr bool HasTypedefAlias_v = HasTypedefAlias< T >::value;

//! \brief Detect if T defines type "code"
//! \see http://stackoverflow.com/a/7235647
template< typename T >
struct HasTypedefCode {
  private:
    typedef char                      yes;
    typedef struct { char array[2]; } no;
    template<typename C> static yes test(typename C::code*);
    template<typename C> static no  test(...);
  public:
    static const bool value = sizeof(test<T>(nullptr)) == sizeof(yes);
};

//! Helper variable template for HasTypedefCode
template < typename T >
inline constexpr bool HasTypedefCode_v = HasTypedefCode< T >::value;

//! \brief Detect if T defines type "expect::type"
//! \see http://stackoverflow.com/a/7235647
template< typename T >
struct HasTypedefExpectType {
  private:
    typedef char                      yes;
    typedef struct { char array[2]; } no;
    template<typename C> static yes test(typename C::expect::type*);
    template<typename C> static no  test(...);
  public:
    static const bool value = sizeof(test<T>(nullptr)) == sizeof(yes);
};

//! Helper variable template for HasTypedefExpectType
template < typename T >
inline constexpr bool HasTypedefExpectType_v = HasTypedefExpectType< T >::value;

//! \brief Detect if T defines function "expect::description"
//! \see http://stackoverflow.com/a/257382
template< typename T >
struct HasFunctionExpectDescription {
  private:
    typedef char                      yes;
    typedef struct { char array[2]; } no;
    template<typename C> static yes test(decltype(&C::expect::description));
    template<typename C> static no  test(...);
  public:
    static const bool value = sizeof(test<T>(nullptr)) == sizeof(yes);
};

<<<<<<< HEAD
//! Helper variable template for HasFunctionExpectDescription
template < typename T >
inline constexpr bool HasFunctionExpectDescription_v =
  HasFunctionExpectDescription< T >::value;
=======
//! \brief Detect if T defines variable "expect::lower"
//! \see http://stackoverflow.com/a/257382
template< typename T >
struct HasVarExpectLower {
  private:
    typedef char                      yes;
    typedef struct { char array[2]; } no;
    template<typename C> static yes test(decltype(&C::expect::lower));
    template<typename C> static no  test(...);
  public:
    static const bool value = sizeof(test<T>(nullptr)) == sizeof(yes);
};

//! \brief Detect if T defines variable "expect::upper"
//! \see http://stackoverflow.com/a/257382
template< typename T >
struct HasVarExpectUpper {
  private:
    typedef char                      yes;
    typedef struct { char array[2]; } no;
    template<typename C> static yes test(decltype(&C::expect::upper));
    template<typename C> static no  test(...);
  public:
    static const bool value = sizeof(test<T>(nullptr)) == sizeof(yes);
};
>>>>>>> aa243a44

//! \brief Detect if T defines function "expect::choices"
//! \see http://stackoverflow.com/a/257382
template< typename T >
struct HasFunctionExpectChoices {
  private:
    typedef char                      yes;
    typedef struct { char array[2]; } no;
    template<typename C> static yes test(decltype(&C::expect::choices));
    template<typename C> static no  test(...);
  public:
    static const bool value = sizeof(test<T>(nullptr)) == sizeof(yes);
};

//! Helper variable template for HasFunctionExpectChoices
template < typename T >
inline constexpr bool HasFunctionExpectChoices_v =
  HasFunctionExpectChoices< T >::value;

} // tk::

#endif // Has_h<|MERGE_RESOLUTION|>--- conflicted
+++ resolved
@@ -95,12 +95,11 @@
     static const bool value = sizeof(test<T>(nullptr)) == sizeof(yes);
 };
 
-<<<<<<< HEAD
 //! Helper variable template for HasFunctionExpectDescription
 template < typename T >
 inline constexpr bool HasFunctionExpectDescription_v =
   HasFunctionExpectDescription< T >::value;
-=======
+
 //! \brief Detect if T defines variable "expect::lower"
 //! \see http://stackoverflow.com/a/257382
 template< typename T >
@@ -114,6 +113,11 @@
     static const bool value = sizeof(test<T>(nullptr)) == sizeof(yes);
 };
 
+//! Helper variable template for HasVarExpectLower
+template < typename T >
+inline constexpr bool HasVarExpectLower_v =
+  HasVarExpectLower< T >::value;
+
 //! \brief Detect if T defines variable "expect::upper"
 //! \see http://stackoverflow.com/a/257382
 template< typename T >
@@ -126,7 +130,11 @@
   public:
     static const bool value = sizeof(test<T>(nullptr)) == sizeof(yes);
 };
->>>>>>> aa243a44
+
+//! Helper variable template for HasVarExpectUpper
+template < typename T >
+inline constexpr bool HasVarExpectUpper_v =
+  HasVarExpectUpper< T >::value;
 
 //! \brief Detect if T defines function "expect::choices"
 //! \see http://stackoverflow.com/a/257382
