// *****************************************************************************
/*!
  \file      src/PDE/CompFlow/CGCompFlow.hpp
  \copyright 2012-2015 J. Bakosi,
             2016-2018 Los Alamos National Security, LLC.,
             2019-2020 Triad National Security, LLC.
             All rights reserved. See the LICENSE file for details.
  \brief     Compressible single-material flow using continuous Galerkin
  \details   This file implements the physics operators governing compressible
    single-material flow using continuous Galerkin discretization.
*/
// *****************************************************************************
#ifndef CGCompFlow_h
#define CGCompFlow_h

#include <cmath>
#include <algorithm>
#include <unordered_set>
#include <unordered_map>

#include "DerivedData.hpp"
#include "Exception.hpp"
#include "Vector.hpp"
#include "EoS/EoS.hpp"
#include "Mesh/Around.hpp"
#include "Reconstruction.hpp"
#include "Problem/FieldOutput.hpp"
#include "Riemann/Rusanov.hpp"
#include "NodeBC.hpp"
#include "History.hpp"

namespace inciter {

extern ctr::InputDeck g_inputdeck;

namespace cg {

//! \brief CompFlow used polymorphically with tk::CGPDE
//! \details The template arguments specify policies and are used to configure
//!   the behavior of the class. The policies are:
//!   - Physics - physics configuration, see PDE/CompFlow/Physics.h
//!   - Problem - problem configuration, see PDE/CompFlow/Problems.h
//! \note The default physics is Euler, set in inciter::deck::check_compflow()
template< class Physics, class Problem >
class CompFlow {

  private:
    using ncomp_t = kw::ncomp::info::expect::type;
    using eq = tag::compflow;
    using real = tk::real;

    static constexpr std::size_t m_ncomp = 5;
    static constexpr real muscl_eps = 1.0e-9;
    static constexpr real muscl_const = 1.0/3.0;
    static constexpr real muscl_m1 = 1.0 - muscl_const;
    static constexpr real muscl_p1 = 1.0 + muscl_const;

  public:
    //! \brief Constructor
    //! \param[in] c Equation system index (among multiple systems configured)
    explicit CompFlow( ncomp_t c ) :
      m_physics(),
      m_problem(),
      m_system( c ),
      m_offset( g_inputdeck.get< tag::component >().offset< eq >(c) ),
      m_stagCnf( g_inputdeck.stagnationBC< eq >( c ) )
    {
       Assert( g_inputdeck.get< tag::component >().get< eq >().at(c) == m_ncomp,
       "Number of CompFlow PDE components must be " + std::to_string(m_ncomp) );
    }

    //! Initalize the compressible flow equations, prepare for time integration
    //! \param[in] coord Mesh node coordinates
    //! \param[in,out] unk Array of unknowns
    //! \param[in] t Physical time
    //! \param[in,out] inbox List of nodes at which box user ICs are set
    void initialize( const std::array< std::vector< real >, 3 >& coord,
                     tk::Fields& unk,
                     real t,
                     std::vector< std::size_t >& inbox )
    {
      Assert( coord[0].size() == unk.nunk(), "Size mismatch" );
      const auto& x = coord[0];
      const auto& y = coord[1];
      const auto& z = coord[2];

      // Set initial and boundary conditions using problem policy
      for (ncomp_t i=0; i<x.size(); ++i) {
        int boxed = 0;
        const auto s =
          Problem::solution( m_system, m_ncomp, x[i], y[i], z[i], t, boxed );
        if (boxed) inbox.push_back( i );
        unk(i,0,m_offset) = s[0]; // rho
        if (stagPoint(x[i],y[i],z[i])) {
          unk(i,1,m_offset) = unk(i,2,m_offset) = unk(i,3,m_offset) = 0.0;
        } else {
          unk(i,1,m_offset) = s[1]; // rho * u
          unk(i,2,m_offset) = s[2]; // rho * v
          unk(i,3,m_offset) = s[3]; // rho * w
        }
        unk(i,4,m_offset) = s[4]; // rho * e, e: total = kinetic + internal
      }
    }


    //! Set initial condition in user-defined box IC nodes
    //! \param[in] V Total box volume
    //! \details If the user is specified a box where mass is specified, we also
    //!   assume that internal energy content (energy per unit volume) is also
    //!   specified. Specific internal energy (energy per unit mass) is then
    //!   computed here (and added to the kinetic energy) from the internal
    //!   energy per unit volume by multiplying it with the total box volume
    //!   and dividing it by the total mass of the material in the box.
    //!   Example (SI) units of the quantities involved:
    //!    * internal energy content (energy per unit volume): J/m^3
    //!    * specific energy (internal energy per unit mass): J/kg
    void box( real V,
              const std::vector< std::size_t >& boxnodes,
              tk::Fields& unk ) const
    {
      const auto& boxmassic =
        g_inputdeck.get< tag::param, eq, tag::ic, tag::box, tag::mass >();
      const auto& boxenergy_content_ic = g_inputdeck.get<
        tag::param, eq, tag::ic, tag::box, tag::energy_content >();
      if (boxmassic.size() > m_system && !boxmassic[m_system].empty()) {
        Assert( boxenergy_content_ic.size() > m_system &&
                !boxenergy_content_ic[m_system].empty(),
          "Box energy content unspecified in input file" );
        auto mass = boxmassic[m_system][0];
        auto rho = mass / V;
        auto spi = boxenergy_content_ic[m_system][0] * V / mass;
        for (auto i : boxnodes) {
          // extract velocity IC dividing by previously set box density
          const auto u = unk(i,1,m_offset) / unk(i,0,m_offset),
                     v = unk(i,2,m_offset) / unk(i,0,m_offset),
                     w = unk(i,3,m_offset) / unk(i,0,m_offset);
          const auto ke = 0.5*(u*u + v*v + w*w);
          unk(i,0,m_offset) = rho;
          unk(i,1,m_offset) = rho * u;
          unk(i,2,m_offset) = rho * v;
          unk(i,3,m_offset) = rho * w;
          unk(i,4,m_offset) = rho * (spi + ke);
        }
      }
    }

    //! Return analytic solution (if defined by Problem) at xi, yi, zi, t
    //! \param[in] xi X-coordinate
    //! \param[in] yi Y-coordinate
    //! \param[in] zi Z-coordinate
    //! \param[in] t Physical time
    //! \return Vector of analytic solution at given location and time
    std::vector< real >
    analyticSolution( real xi, real yi, real zi, real t ) const
    {
      int inbox = 0;
      auto s = Problem::solution( m_system, m_ncomp, xi, yi, zi, t, inbox );
      return std::vector< real >( std::begin(s), std::end(s) );
    }

    //! Compute right hand side for DiagCG (CG+FCT)
    //! \param[in] t Physical time
    //! \param[in] deltat Size of time step
    //! \param[in] coord Mesh node coordinates
    //! \param[in] inpoel Mesh element connectivity
    //! \param[in] U Solution vector at recent time step
    //! \param[in,out] Ue Element-centered solution vector at intermediate step
    //!    (used here internally as a scratch array)
    //! \param[in,out] R Right-hand side vector computed
    void rhs( real t,
              real deltat,
              const std::array< std::vector< real >, 3 >& coord,
              const std::vector< std::size_t >& inpoel,
              const tk::Fields& U,
              tk::Fields& Ue,
              tk::Fields& R ) const
    {
      Assert( U.nunk() == coord[0].size(), "Number of unknowns in solution "
              "vector at recent time step incorrect" );
      Assert( R.nunk() == coord[0].size(),
              "Number of unknowns and/or number of components in right-hand "
              "side vector incorrect" );

      const auto& x = coord[0];
      const auto& y = coord[1];
      const auto& z = coord[2];

      // 1st stage: update element values from node values (gather-add)
      for (std::size_t e=0; e<inpoel.size()/4; ++e) {
        // access node IDs
        const std::array< std::size_t, 4 >
          N{{ inpoel[e*4+0], inpoel[e*4+1], inpoel[e*4+2], inpoel[e*4+3] }};
        // compute element Jacobi determinant
        const std::array< real, 3 >
          ba{{ x[N[1]]-x[N[0]], y[N[1]]-y[N[0]], z[N[1]]-z[N[0]] }},
          ca{{ x[N[2]]-x[N[0]], y[N[2]]-y[N[0]], z[N[2]]-z[N[0]] }},
          da{{ x[N[3]]-x[N[0]], y[N[3]]-y[N[0]], z[N[3]]-z[N[0]] }};
        const auto J = tk::triple( ba, ca, da );        // J = 6V
        Assert( J > 0, "Element Jacobian non-positive" );

        // shape function derivatives, nnode*ndim [4][3]
        std::array< std::array< real, 3 >, 4 > grad;
        grad[1] = tk::crossdiv( ca, da, J );
        grad[2] = tk::crossdiv( da, ba, J );
        grad[3] = tk::crossdiv( ba, ca, J );
        for (std::size_t i=0; i<3; ++i)
          grad[0][i] = -grad[1][i]-grad[2][i]-grad[3][i];

        // access solution at element nodes
        std::array< std::array< real, 4 >, m_ncomp > u;
        for (ncomp_t c=0; c<m_ncomp; ++c) u[c] = U.extract( c, m_offset, N );

        // apply stagnation BCs
        for (std::size_t a=0; a<4; ++a)
          if (stagPoint(x[N[a]],y[N[a]],z[N[a]]))
            u[1][a] = u[2][a] = u[3][a] = 0.0;

        // access solution at elements
        std::array< const real*, m_ncomp > ue;
        for (ncomp_t c=0; c<m_ncomp; ++c) ue[c] = Ue.cptr( c, m_offset );

        // pressure
        std::array< real, 4 > p;
        for (std::size_t a=0; a<4; ++a)
          p[a] = eos_pressure< eq >
                   ( m_system, u[0][a], u[1][a]/u[0][a], u[2][a]/u[0][a],
                     u[3][a]/u[0][a], u[4][a] );

        // sum flux contributions to element
        real d = deltat/2.0;
        for (std::size_t j=0; j<3; ++j)
          for (std::size_t a=0; a<4; ++a) {
            // mass: advection
            Ue.var(ue[0],e) -= d * grad[a][j] * u[j+1][a];
            // momentum: advection
            for (std::size_t i=0; i<3; ++i)
              Ue.var(ue[i+1],e) -= d * grad[a][j] * u[j+1][a]*u[i+1][a]/u[0][a];
            // momentum: pressure
            Ue.var(ue[j+1],e) -= d * grad[a][j] * p[a];
            // energy: advection and pressure
            Ue.var(ue[4],e) -= d * grad[a][j] *
                              (u[4][a] + p[a]) * u[j+1][a]/u[0][a];
          }

        // add (optional) source to all equations
        for (std::size_t a=0; a<4; ++a) {
          real s[m_ncomp];
          Problem::src( m_system, x[N[a]], y[N[a]], z[N[a]], t,
                        s[0], s[1], s[2], s[3], s[4] );
          for (std::size_t c=0; c<m_ncomp; ++c)
            Ue.var(ue[c],e) += d/4.0 * s[c];
        }
      }

      // 2nd stage: form rhs from element values (scatter-add)
      for (std::size_t e=0; e<inpoel.size()/4; ++e) {
        // access node IDs
        const std::array< std::size_t, 4 >
          N{{ inpoel[e*4+0], inpoel[e*4+1], inpoel[e*4+2], inpoel[e*4+3] }};
        // compute element Jacobi determinant
        const std::array< real, 3 >
          ba{{ x[N[1]]-x[N[0]], y[N[1]]-y[N[0]], z[N[1]]-z[N[0]] }},
          ca{{ x[N[2]]-x[N[0]], y[N[2]]-y[N[0]], z[N[2]]-z[N[0]] }},
          da{{ x[N[3]]-x[N[0]], y[N[3]]-y[N[0]], z[N[3]]-z[N[0]] }};
        const auto J = tk::triple( ba, ca, da );        // J = 6V
        Assert( J > 0, "Element Jacobian non-positive" );

        // shape function derivatives, nnode*ndim [4][3]
        std::array< std::array< real, 3 >, 4 > grad;
        grad[1] = tk::crossdiv( ca, da, J );
        grad[2] = tk::crossdiv( da, ba, J );
        grad[3] = tk::crossdiv( ba, ca, J );
        for (std::size_t i=0; i<3; ++i)
          grad[0][i] = -grad[1][i]-grad[2][i]-grad[3][i];

        // access solution at elements
        std::array< real, m_ncomp > ue;
        for (ncomp_t c=0; c<m_ncomp; ++c) ue[c] = Ue( e, c, m_offset );
        // access pointer to right hand side at component and offset
        std::array< const real*, m_ncomp > r;
        for (ncomp_t c=0; c<m_ncomp; ++c) r[c] = R.cptr( c, m_offset );

        // pressure
        auto p = eos_pressure< eq >
                   ( m_system, ue[0], ue[1]/ue[0], ue[2]/ue[0], ue[3]/ue[0],
                     ue[4] );

        // scatter-add flux contributions to rhs at nodes
        real d = deltat * J/6.0;
        for (std::size_t j=0; j<3; ++j)
          for (std::size_t a=0; a<4; ++a) {
            // mass: advection
            R.var(r[0],N[a]) += d * grad[a][j] * ue[j+1];
            // momentum: advection
            for (std::size_t i=0; i<3; ++i)
              R.var(r[i+1],N[a]) += d * grad[a][j] * ue[j+1]*ue[i+1]/ue[0];
            // momentum: pressure
            R.var(r[j+1],N[a]) += d * grad[a][j] * p;
            // energy: advection and pressure
            R.var(r[4],N[a]) += d * grad[a][j] * (ue[4] + p) * ue[j+1]/ue[0];
          }

        // add (optional) source to all equations
        auto xc = (x[N[0]] + x[N[1]] + x[N[2]] + x[N[3]]) / 4.0;
        auto yc = (y[N[0]] + y[N[1]] + y[N[2]] + y[N[3]]) / 4.0;
        auto zc = (z[N[0]] + z[N[1]] + z[N[2]] + z[N[3]]) / 4.0;
        real s[m_ncomp];
        Problem::src( m_system, xc, yc, zc, t+deltat/2,
                      s[0], s[1], s[2], s[3], s[4] );
        for (std::size_t c=0; c<m_ncomp; ++c)
          for (std::size_t a=0; a<4; ++a)
            R.var(r[c],N[a]) += d/4.0 * s[c];
      }
//         // add viscous stress contribution to momentum and energy rhs
//         m_physics.viscousRhs( deltat, J, N, grad, u, r, R );
//         // add heat conduction contribution to energy rhs
//         m_physics.conductRhs( deltat, J, N, grad, u, r, R );
    }

    //! Compute nodal gradients of primitive variables for ALECG along boundary
    //! \param[in] coord Mesh node coordinates
    //! \param[in] inpoel Mesh element connectivity
    //! \param[in] bndel List of elements contributing to chare-boundary nodes
    //! \param[in] gid Local->global node id map
    //! \param[in] bid Local chare-boundary node ids (value) associated to
    //!    global node ids (key)
    //! \param[in] U Solution vector at recent time step
    //! \param[in,out] G Nodal gradients of primitive variables
    void grad( const std::array< std::vector< real >, 3 >& coord,
               const std::vector< std::size_t >& inpoel,
               const std::vector< std::size_t >& bndel,
               const std::vector< std::size_t >& gid,
               const std::unordered_map< std::size_t, std::size_t >& bid,
               const tk::Fields& U,
               tk::Fields& G ) const
    {
      Assert( U.nunk() == coord[0].size(), "Number of unknowns in solution "
              "vector at recent time step incorrect" );

      // compute gradients of primitive variables in points
      G.fill( 0.0 );

      // access node cooordinates
      const auto& x = coord[0];
      const auto& y = coord[1];
      const auto& z = coord[2];

      for (auto e : bndel) {  // elements contributing to chare boundary nodes
        // access node IDs
        std::size_t N[4] =
          { inpoel[e*4+0], inpoel[e*4+1], inpoel[e*4+2], inpoel[e*4+3] };
        // compute element Jacobi determinant, J = 6V
        real bax = x[N[1]]-x[N[0]];
        real bay = y[N[1]]-y[N[0]];
        real baz = z[N[1]]-z[N[0]];
        real cax = x[N[2]]-x[N[0]];
        real cay = y[N[2]]-y[N[0]];
        real caz = z[N[2]]-z[N[0]];
        real dax = x[N[3]]-x[N[0]];
        real day = y[N[3]]-y[N[0]];
        real daz = z[N[3]]-z[N[0]];
        auto J = tk::triple( bax, bay, baz, cax, cay, caz, dax, day, daz );
        auto J24 = J/24.0;
        // shape function derivatives, nnode*ndim [4][3]
        real g[4][3];
        tk::crossdiv( cax, cay, caz, dax, day, daz, J,
                      g[1][0], g[1][1], g[1][2] );
        tk::crossdiv( dax, day, daz, bax, bay, baz, J,
                      g[2][0], g[2][1], g[2][2] );
        tk::crossdiv( bax, bay, baz, cax, cay, caz, J,
                      g[3][0], g[3][1], g[3][2] );
        for (std::size_t i=0; i<3; ++i)
          g[0][i] = -g[1][i] - g[2][i] - g[3][i];
        // scatter-add gradient contributions to boundary nodes
        for (std::size_t a=0; a<4; ++a) {
          auto i = bid.find( gid[N[a]] );
          if (i != end(bid)) {
            real u[5];
            for (std::size_t b=0; b<4; ++b) {
              u[0] = U(N[b],0,m_offset);
              u[1] = U(N[b],1,m_offset)/u[0];
              u[2] = U(N[b],2,m_offset)/u[0];
              u[3] = U(N[b],3,m_offset)/u[0];
              u[4] = U(N[b],4,m_offset)/u[0]
                     - 0.5*(u[1]*u[1] + u[2]*u[2] + u[3]*u[3]);
              if (stagPoint(x[N[b]],y[N[b]],z[N[b]]))
                u[1] = u[2] = u[3] = 0.0;
              for (std::size_t c=0; c<5; ++c)
                for (std::size_t j=0; j<3; ++j)
                  G(i->second,c*3+j,0) += J24 * g[b][j] * u[c];
            }
          }
        }
      }
    }

    //! Compute right hand side for ALECG
    //! \param[in] t Physical time
    //! \param[in] coord Mesh node coordinates
    //! \param[in] inpoel Mesh element connectivity
    //! \param[in] triinpoel Boundary triangle face connecitivity with local ids
    //! \param[in] bid Local chare-boundary node ids (value) associated to
    //!    global node ids (key)
    //! \param[in] lid Global->local node ids
    //! \param[in] dfn Dual-face normals
    //! \param[in] psup Points surrounding points
    //! \param[in] symbcnode Vector with 1 at symmetry BC nodes
    //! \param[in] vol Nodal volumes
    //! \param[in] G Nodal gradients
    //! \param[in] U Solution vector at recent time step
    //! \param[in,out] R Right-hand side vector computed
    void rhs( real t,
              const std::array< std::vector< real >, 3 >& coord,
              const std::vector< std::size_t >& inpoel,
              const std::vector< std::size_t >& triinpoel,
              const std::unordered_map< std::size_t, std::size_t >& bid,
              const std::unordered_map< std::size_t, std::size_t >& lid,
              const std::vector< real >& dfn,
              const std::pair< std::vector< std::size_t >,
                               std::vector< std::size_t > >& psup,
              const std::pair< std::vector< std::size_t >,
                               std::vector< std::size_t > >& esup,
              const std::vector< int >& symbcnode,
              const std::vector< real >& vol,
              const tk::Fields& G,
              const tk::Fields& U,
              tk::Fields& R ) const
    {
      Assert( G.nprop() == m_ncomp*3,
              "Number of components in gradient vector incorrect" );
      Assert( U.nunk() == coord[0].size(), "Number of unknowns in solution "
              "vector at recent time step incorrect" );
      Assert( R.nunk() == coord[0].size(),
              "Number of unknowns and/or number of components in right-hand "
              "side vector incorrect" );

      // compute/assemble gradients in points
      auto Grad = nodegrad( coord, inpoel, lid, bid, vol, esup, U, G );

      // zero right hand side for all components
      for (ncomp_t c=0; c<m_ncomp; ++c) R.fill( c, m_offset, 0.0 );

      // compute domain-edge integral
      domainint( coord, psup, dfn, U, Grad, R );

      // compute boundary integrals
      bndint( coord, triinpoel, symbcnode, U, R );

      // compute optional source integral
      src( coord, inpoel, t, R );
    }

    //! Compute the minimum time step size
    //! \param[in] U Solution vector at recent time step
    //! \param[in] coord Mesh node coordinates
    //! \param[in] inpoel Mesh element connectivity
    //! \return Minimum time step size
    real dt( const std::array< std::vector< real >, 3 >& coord,
                 const std::vector< std::size_t >& inpoel,
                 const tk::Fields& U ) const
    {
      Assert( U.nunk() == coord[0].size(), "Number of unknowns in solution "
              "vector at recent time step incorrect" );
      const auto& x = coord[0];
      const auto& y = coord[1];
      const auto& z = coord[2];
      // ratio of specific heats
      auto g = g_inputdeck.get< tag::param, eq, tag::gamma >()[0][0];
      // compute the minimum dt across all elements we own
      real mindt = std::numeric_limits< real >::max();
      for (std::size_t e=0; e<inpoel.size()/4; ++e) {
        const std::array< std::size_t, 4 > N{{ inpoel[e*4+0], inpoel[e*4+1],
                                               inpoel[e*4+2], inpoel[e*4+3] }};
        // compute cubic root of element volume as the characteristic length
        const std::array< real, 3 >
          ba{{ x[N[1]]-x[N[0]], y[N[1]]-y[N[0]], z[N[1]]-z[N[0]] }},
          ca{{ x[N[2]]-x[N[0]], y[N[2]]-y[N[0]], z[N[2]]-z[N[0]] }},
          da{{ x[N[3]]-x[N[0]], y[N[3]]-y[N[0]], z[N[3]]-z[N[0]] }};
        const auto L = std::cbrt( tk::triple( ba, ca, da ) / 6.0 );
        // access solution at element nodes at recent time step
        std::array< std::array< real, 4 >, m_ncomp > u;
        for (ncomp_t c=0; c<m_ncomp; ++c) u[c] = U.extract( c, m_offset, N );
        // compute the maximum length of the characteristic velocity (fluid
        // velocity + sound velocity) across the four element nodes
        real maxvel = 0.0;
        for (std::size_t j=0; j<4; ++j) {
          auto& r  = u[0][j];    // rho
          auto& ru = u[1][j];    // rho * u
          auto& rv = u[2][j];    // rho * v
          auto& rw = u[3][j];    // rho * w
          auto& re = u[4][j];    // rho * e
          auto p = eos_pressure< eq >( m_system, r, ru/r, rv/r, rw/r, re );
          if (p < 0) p = 0.0;
          auto c = eos_soundspeed< eq >( m_system, r, p );
          auto v = std::sqrt((ru*ru + rv*rv + rw*rw)/r/r) + c; // char. velocity
          if (v > maxvel) maxvel = v;
        }
        // compute element dt for the Euler equations
        auto euler_dt = L / maxvel;
        // compute element dt based on the viscous force
        auto viscous_dt = m_physics.viscous_dt( L, u );
        // compute element dt based on thermal diffusion
        auto conduct_dt = m_physics.conduct_dt( L, g, u );
        // compute minimum element dt
        auto elemdt = std::min( euler_dt, std::min( viscous_dt, conduct_dt ) );
        // find minimum dt across all elements
        if (elemdt < mindt) mindt = elemdt;
      }
      return mindt;
    }

    //! Extract the velocity field at cell nodes. Currently unused.
    //! \param[in] U Solution vector at recent time step
    //! \param[in] N Element node indices    
    //! \return Array of the four values of the velocity field
    std::array< std::array< real, 4 >, 3 >
    velocity( const tk::Fields& U,
              const std::array< std::vector< real >, 3 >&,
              const std::array< std::size_t, 4 >& N ) const
    {
      std::array< std::array< real, 4 >, 3 > v;
      v[0] = U.extract( 1, m_offset, N );
      v[1] = U.extract( 2, m_offset, N );
      v[2] = U.extract( 3, m_offset, N );
      auto r = U.extract( 0, m_offset, N );
      std::transform( r.begin(), r.end(), v[0].begin(), v[0].begin(),
                      []( real s, real& d ){ return d /= s; } );
      std::transform( r.begin(), r.end(), v[1].begin(), v[1].begin(),
                      []( real s, real& d ){ return d /= s; } );
      std::transform( r.begin(), r.end(), v[2].begin(), v[2].begin(),
                      []( real s, real& d ){ return d /= s; } );
      return v;
    }

    //! \brief Query Dirichlet boundary condition value on a given side set for
    //!    all components in this PDE system
    //! \param[in] t Physical time
    //! \param[in] deltat Time step size
    //! \param[in] ss Pair of side set ID and (local) node IDs on the side set
    //! \param[in] coord Mesh node coordinates
    //! \return Vector of pairs of bool and boundary condition value associated
    //!   to mesh node IDs at which Dirichlet boundary conditions are set. Note
    //!   that instead of the actual boundary condition value, we return the
    //!   increment between t+deltat and t, since that is what the solution requires
    //!   as we solve for the soution increments and not the solution itself.
    std::map< std::size_t, std::vector< std::pair<bool,real> > >
    dirbc( real t,
           real deltat,
           const std::pair< const int, std::vector< std::size_t > >& ss,
           const std::array< std::vector< real >, 3 >& coord ) const
    {
      using tag::param; using tag::bcdir;
      using NodeBC = std::vector< std::pair< bool, real > >;
      std::map< std::size_t, NodeBC > bc;
      const auto& ubc = g_inputdeck.get< param, eq, tag::bc, bcdir >();
      if (!ubc.empty()) {
        Assert( ubc.size() > 0, "Indexing out of Dirichlet BC eq-vector" );
        const auto& x = coord[0];
        const auto& y = coord[1];
        const auto& z = coord[2];
        for (const auto& b : ubc[0])
          if (std::stoi(b) == ss.first)
            for (auto n : ss.second) {
              Assert( x.size() > n, "Indexing out of coordinate array" );
              auto s = solinc( m_system, m_ncomp, x[n], y[n], z[n],
                               t, deltat, Problem::solution );
              bc[n] = {{ {true,s[0]}, {true,s[1]}, {true,s[2]}, {true,s[3]},
                         {true,s[4]} }};
            }
      }
      return bc;
    }

    //! Set symmetry boundary conditions at nodes
    //! \param[in] U Solution vector at recent time step
    //! \param[in] bnorm Face normals in boundary points: key local node id,
    //!    value: unit normal
    void
    symbc( tk::Fields& U,
           const std::unordered_map<std::size_t,std::array<real,4>>& bnorm )
    const {
      for (const auto& [ i, nr ] : bnorm ) {
        std::array< real, 3 >
          n{ nr[0], nr[1], nr[2] },
          v{ U(i,1,m_offset), U(i,2,m_offset), U(i,3,m_offset) };
        auto v_dot_n = tk::dot( v, n );
        U(i,1,m_offset) -= v_dot_n * n[0];
        U(i,2,m_offset) -= v_dot_n * n[1];
        U(i,3,m_offset) -= v_dot_n * n[2];
      }
    }

    //! Query nodes at which symmetry boundary conditions are set
    //! \param[in] bface Boundary-faces mapped to side set ids
    //! \param[in] triinpoel Boundary-face connectivity
    //! \param[in,out] nodes Node ids at which symmetry BCs are set
    void
    symbcnodes( const std::map< int, std::vector< std::size_t > >& bface,
                const std::vector< std::size_t >& triinpoel,
                std::unordered_set< std::size_t >& nodes ) const
    {
      using tag::param; using tag::bcsym;
      const auto& bc = g_inputdeck.get< param, eq, tag::bc, bcsym >();
      if (!bc.empty() && bc.size() > m_system) {
        const auto& ss = bc[ m_system ];// side sets with sym bcs specified
        for (const auto& s : ss) {
          auto k = bface.find( std::stoi(s) );
          if (k != end(bface)) {
            for (auto f : k->second) {  // face ids on symbc side set
              nodes.insert( triinpoel[f*3+0] );
              nodes.insert( triinpoel[f*3+1] );
              nodes.insert( triinpoel[f*3+2] );
            }
          }
        }
      }
    }

    //! Return field names to be output to file
    //! \return Vector of strings labelling fields output in file
    std::vector< std::string > fieldNames() const
    { return m_problem.fieldNames( m_ncomp ); }

    //! Return surface field names to be output to file
    //! \return Vector of strings labelling surface fields output in file
    std::vector< std::string > surfNames() const
    { return CompFlowSurfNames(); }

    //! Return time history field names to be output to file
    //! \return Vector of strings labelling time history fields output in file
    std::vector< std::string > histNames() const
    { return CompFlowHistNames(); }

    //! Return field output going to file
    //! \param[in] t Physical time
    //! \param[in] V Total mesh volume
    //! \param[in] coord Mesh node coordinates
    //! \param[in] v Nodal mesh volumes
    //! \param[in,out] U Solution vector at recent time step
    //! \return Vector of vectors to be output to file
<<<<<<< HEAD
    std::vector< std::vector< real > >
    fieldOutput( real t,
                 real V,
                 const std::array< std::vector< real >, 3 >& coord,
                 const std::vector< real >& v,
                 tk::Fields& U )
=======
    std::vector< std::vector< tk::real > >
    fieldOutput( tk::real t,
                 tk::real V,
                 std::size_t nunk,
                 const std::array< std::vector< tk::real >, 3 >& coord,
                 const std::vector< tk::real >& v,
                 tk::Fields& U ) const
>>>>>>> 310e2304
    {
      return m_problem.fieldOutput( m_system, m_ncomp, m_offset, nunk, t,
                                    V, v, coord, U );
    }

    //! Return surface field output going to file
    std::vector< std::vector< real > >
    surfOutput( const std::map< int, std::vector< std::size_t > >& bnd,
                tk::Fields& U ) const
    { return CompFlowSurfOutput( m_system, bnd, U ); }

    //! Return time history field output evaluated at time history points
    std::vector< std::vector< real > >
    histOutput( const std::vector< HistData >& h,
                const std::vector< std::size_t >& inpoel,
                const tk::Fields& U ) const
    { return CompFlowHistOutput( m_system, h, inpoel, U ); }

    //! Return names of integral variables to be output to diagnostics file
    //! \return Vector of strings labelling integral variables output
    std::vector< std::string > names() const
    { return m_problem.names( m_ncomp ); }

  private:
    const Physics m_physics;            //!< Physics policy
    const Problem m_problem;            //!< Problem policy
    const ncomp_t m_system;             //!< Equation system index
    const ncomp_t m_offset;             //!< Offset PDE operates from
    //! Stagnation point BC user configuration: point coordinates and radii
    const std::tuple< std::vector< real >, std::vector< real > > m_stagCnf;

    //! Decide if point is a stagnation point
    //! \param[in] x X mesh point coordinates to query
    //! \param[in] y Y mesh point coordinates to query
    //! \param[in] z Z mesh point coordinates to query
    //! \return True if point is configured as a stagnation point by the user
    #pragma omp declare simd
    bool
    stagPoint( real x, real y, real z ) const {
      const auto& pnt = std::get< 0 >( m_stagCnf );
      const auto& rad = std::get< 1 >( m_stagCnf );
      for (std::size_t i=0; i<rad.size(); ++i) {
        if (tk::length( x-pnt[i*3+0], y-pnt[i*3+1], z-pnt[i*3+2] ) < rad[i])
          return true;
      }
      return false;
    }

    //! \brief Compute/assemble nodal gradients of primitive variables for
    //!   ALECG in all points
    //! \param[in] coord Mesh node coordinates
    //! \param[in] inpoel Mesh element connectivity
    //! \param[in] lid Global->local node ids
    //! \param[in] bid Local chare-boundary node ids (value) associated to
    //!    global node ids (key)
    //! \param[in] vol Nodal volumes
    //! \param[in] U Solution vector at recent time step
    //! \param[in] G Nodal gradients of primitive variables in chare-boundary nodes
    //! \return Gradients of primitive variables in all mesh points
    tk::Fields
    nodegrad( const std::array< std::vector< real >, 3 >& coord,
              const std::vector< std::size_t >& inpoel,
              const std::unordered_map< std::size_t, std::size_t >& lid,
              const std::unordered_map< std::size_t, std::size_t >& bid,
              const std::vector< real >& vol,
              const std::pair< std::vector< std::size_t >,
                               std::vector< std::size_t > >& esup,
              const tk::Fields& U,
              const tk::Fields& G ) const
    {
      // allocate storage for nodal gradients of primitive variables
      tk::Fields Grad( U.nunk(), m_ncomp*3 );
      Grad.fill( 0.0 );

      // access node cooordinates
      const auto& x = coord[0];
      const auto& y = coord[1];
      const auto& z = coord[2];

      // compute gradients of primitive variables in points
      auto npoin = U.nunk();
      #pragma omp simd
      for (std::size_t p=0; p<npoin; ++p)
        for (auto e : tk::Around(esup,p)) {
          // access node IDs
          std::size_t N[4] =
            { inpoel[e*4+0], inpoel[e*4+1], inpoel[e*4+2], inpoel[e*4+3] };
          // compute element Jacobi determinant, J = 6V
          real bax = x[N[1]]-x[N[0]];
          real bay = y[N[1]]-y[N[0]];
          real baz = z[N[1]]-z[N[0]];
          real cax = x[N[2]]-x[N[0]];
          real cay = y[N[2]]-y[N[0]];
          real caz = z[N[2]]-z[N[0]];
          real dax = x[N[3]]-x[N[0]];
          real day = y[N[3]]-y[N[0]];
          real daz = z[N[3]]-z[N[0]];
          auto J = tk::triple( bax, bay, baz, cax, cay, caz, dax, day, daz );
          auto J24 = J/24.0;
          // shape function derivatives, nnode*ndim [4][3]
          real g[4][3];
          tk::crossdiv( cax, cay, caz, dax, day, daz, J,
                        g[1][0], g[1][1], g[1][2] );
          tk::crossdiv( dax, day, daz, bax, bay, baz, J,
                        g[2][0], g[2][1], g[2][2] );
          tk::crossdiv( bax, bay, baz, cax, cay, caz, J,
                        g[3][0], g[3][1], g[3][2] );
          for (std::size_t i=0; i<3; ++i)
            g[0][i] = -g[1][i] - g[2][i] - g[3][i];
          // scatter-add gradient contributions to boundary nodes
          real u[m_ncomp];
          for (std::size_t b=0; b<4; ++b) {
            u[0] = U(N[b],0,m_offset);
            u[1] = U(N[b],1,m_offset)/u[0];
            u[2] = U(N[b],2,m_offset)/u[0];
            u[3] = U(N[b],3,m_offset)/u[0];
            u[4] = U(N[b],4,m_offset)/u[0]
                   - 0.5*(u[1]*u[1] + u[2]*u[2] + u[3]*u[3]);
            if (stagPoint(x[N[b]],y[N[b]],z[N[b]])) u[1] = u[2] = u[3] = 0.0;
            for (std::size_t c=0; c<m_ncomp; ++c)
              for (std::size_t i=0; i<3; ++i)
                Grad(p,c*3+i,0) += J24 * g[b][i] * u[c];
          }
        }

      // put in nodal gradients of chare-boundary points
      for (const auto& [g,b] : bid) {
        auto i = tk::cref_find( lid, g );
        for (ncomp_t c=0; c<Grad.nprop(); ++c)
          Grad(i,c,0) = G(b,c,0);
      }

      // divide weak result in gradients by nodal volume
      for (std::size_t p=0; p<npoin; ++p)
        for (std::size_t c=0; c<m_ncomp*3; ++c)
          Grad(p,c,0) /= vol[p];

      return Grad;
    }

    //! Compute domain-edge integral for ALECG
    //! \param[in] coord Mesh node coordinates
    //! \param[in] psup Points surrounding points
    //! \param[in] dfn Dual-face normals
    //! \param[in] U Solution vector at recent time step
    //! \param[in] G Nodal gradients
    //! \param[in,out] R Right-hand side vector computed
    void domainint( const std::array< std::vector< real >, 3 >& coord,
                    const std::pair< std::vector< std::size_t >,
                                     std::vector< std::size_t > >& psup,
                    const std::vector< real >& dfn,
                    const tk::Fields& U,
                    const tk::Fields& G,
                    tk::Fields& R ) const
    {
      // access node coordinates
      const auto& x = coord[0];
      const auto& y = coord[1];
      const auto& z = coord[2];

      // access pointer to right hand side at component and offset
      std::array< const real*, m_ncomp > r;
      for (ncomp_t c=0; c<m_ncomp; ++c) r[c] = R.cptr( c, m_offset );

      // domain-edge integral
      for (std::size_t p=0,k=0; p<U.nunk(); ++p) {
        for (auto q : tk::Around(psup,p)) {
          // compute primitive variables at edge-end points
          real rL  = U(p,0,m_offset);
          real ruL = U(p,1,m_offset) / rL;
          real rvL = U(p,2,m_offset) / rL;
          real rwL = U(p,3,m_offset) / rL;
          real reL = U(p,4,m_offset) / rL - 0.5*(ruL*ruL + rvL*rvL + rwL*rwL);
          real rR  = U(q,0,m_offset);
          real ruR = U(q,1,m_offset) / rR;
          real rvR = U(q,2,m_offset) / rR;
          real rwR = U(q,3,m_offset) / rR;
          real reR = U(q,4,m_offset) / rR - 0.5*(ruR*ruR + rvR*rvR + rwR*rwR);
          // apply stagnation BCs to primitive variables
          if (stagPoint(x[p],y[p],z[p])) ruL = rvL = rwL = 0.0;
          if (stagPoint(x[q],y[q],z[q])) ruR = rvR = rwR = 0.0;
          // compute MUSCL reconstruction in edge-end points
          muscl(p, q, coord, G, rL, ruL, rvL, rwL, reL, rR, ruR, rvR, rwR, reR);
          // convert back to conserved variables
          reL = (reL + 0.5*(ruL*ruL + rvL*rvL + rwL*rwL)) * rL;
          ruL *= rL;
          rvL *= rL;
          rwL *= rL;
          reR = (reR + 0.5*(ruR*ruR + rvR*rvR + rwR*rwR)) * rR;
          ruR *= rR;
          rvR *= rR;
          rwR *= rR;
          // Compute Riemann flux using edge-end point states
          real f[5];
          Rusanov::flux( dfn[k+0], dfn[k+1], dfn[k+2],
                         dfn[k+3], dfn[k+4], dfn[k+5],
                         rL, ruL, rvL, rwL, reL,
                         rR, ruR, rvR, rwR, reR,
                         f[0], f[1], f[2], f[3], f[4] );
          for (std::size_t c=0; c<m_ncomp; ++c) R.var(r[c],p) -= 2*f[c];
          k += 6;
        }
      }
    }

    //! \brief Compute MUSCL reconstruction in edge-end points using a MUSCL
    //!    procedure with van Leer limiting
    //! \param[in] p Left node id of edge-end
    //! \param[in] q Right node id of edge-end
    //! \param[in] coord Array of nodal coordinates
    //! \param[in] G Gradient of all unknowns in mesh points
    //! \param[in] rL Left density
    //! \param[in] uL Left X velocity
    //! \param[in] vL Left Y velocity
    //! \param[in] wL Left Z velocity
    //! \param[in] eL Left internal energy
    //! \param[in] rR Right density
    //! \param[in] uR Right X velocity
    //! \param[in] vR Right Y velocity
    //! \param[in] wR Right Z velocity
    //! \param[in] eR Right internal energy
    void muscl( std::size_t p,
                std::size_t q,
                const tk::UnsMesh::Coords& coord,
                const tk::Fields& G,
                real& rL, real& uL, real& vL, real& wL, real& eL,
                real& rR, real& uR, real& vR, real& wR, real& eR ) const
    {
      // access node coordinates
      const auto& x = coord[0];
      const auto& y = coord[1];
      const auto& z = coord[2];

      // edge vector
      std::array< real, 3 > vw{ x[q]-x[p], y[q]-y[p], z[q]-z[p] };

      real delta1[5], delta2[5], delta3[5];
      std::array< real, 5 > ls{ rL, uL, vL, wL, eL };
      std::array< real, 5 > rs{ rR, uR, vR, wR, eR };
      auto url = ls;
      auto urr = rs;

      // MUSCL reconstruction of edge-end-point primitive variables
      for (std::size_t c=0; c<5; ++c) {
        // gradients
        std::array< real, 3 > g1{ G(p,c*3+0,0), G(p,c*3+1,0), G(p,c*3+2,0) },
                              g2{ G(q,c*3+0,0), G(q,c*3+1,0), G(q,c*3+2,0) };

        delta2[c] = rs[c] - ls[c];
        delta1[c] = 2.0 * tk::dot(g1,vw) - delta2[c];
        delta3[c] = 2.0 * tk::dot(g2,vw) - delta2[c];

        // form limiters
        auto rcL = (delta2[c] + muscl_eps) / (delta1[c] + muscl_eps);
        auto rcR = (delta2[c] + muscl_eps) / (delta3[c] + muscl_eps);
        auto rLinv = (delta1[c] + muscl_eps) / (delta2[c] + muscl_eps);
        auto rRinv = (delta3[c] + muscl_eps) / (delta2[c] + muscl_eps);

        auto phiL = (std::abs(rcL) + rcL) / (std::abs(rcL) + 1.0);
        auto phiR = (std::abs(rcR) + rcR) / (std::abs(rcR) + 1.0);
        auto phi_L_inv = (std::abs(rLinv) + rLinv) / (std::abs(rLinv) + 1.0);
        auto phi_R_inv = (std::abs(rRinv) + rRinv) / (std::abs(rRinv) + 1.0);

        // update unknowns with reconstructed unknowns
        url[c] += 0.25*(delta1[c]*muscl_m1*phiL + delta2[c]*muscl_p1*phi_L_inv);
        urr[c] -= 0.25*(delta3[c]*muscl_m1*phiR + delta2[c]*muscl_p1*phi_R_inv);
      }

      // force first order if the reconstructions for density or internal energy
      // would have allowed negative values
      if (ls[0] < delta1[0] || ls[4] < delta1[4]) url = ls;
      if (rs[0] < -delta3[0] || rs[4] < -delta3[4]) urr = rs;

      rL = url[0];
      uL = url[1];
      vL = url[2];
      wL = url[3];
      eL = url[4];

      rR = urr[0];
      uR = urr[1];
      vR = urr[2];
      wR = urr[3];
      eR = urr[4];
    }

    //! Compute boundary integrals for ALECG
    //! \param[in] coord Mesh node coordinates
    //! \param[in] triinpoel Boundary triangle face connecitivity with local ids
    //! \param[in] symbcnode Vector with 1 at symmetry BC nodes
    //! \param[in] U Solution vector at recent time step
    //! \param[in,out] R Right-hand side vector computed
    void bndint( const std::array< std::vector< real >, 3 >& coord,
                 const std::vector< std::size_t >& triinpoel,
                 const std::vector< int >& symbcnode,
                 const tk::Fields& U,
                 tk::Fields& R ) const
    {

      // access node coordinates
      const auto& x = coord[0];
      const auto& y = coord[1];
      const auto& z = coord[2];

      // boundary integrals: compute fluxes in edges
      std::vector< real > bflux( triinpoel.size() * m_ncomp * 2 );

      #pragma omp simd
      for (std::size_t e=0; e<triinpoel.size()/3; ++e) {
        // access node IDs
        std::size_t N[3] =
          { triinpoel[e*3+0], triinpoel[e*3+1], triinpoel[e*3+2] };
        // access solution at element nodes
        real rA  = U(N[0],0,m_offset);
        real rB  = U(N[1],0,m_offset);
        real rC  = U(N[2],0,m_offset);
        real ruA = U(N[0],1,m_offset);
        real ruB = U(N[1],1,m_offset);
        real ruC = U(N[2],1,m_offset);
        real rvA = U(N[0],2,m_offset);
        real rvB = U(N[1],2,m_offset);
        real rvC = U(N[2],2,m_offset);
        real rwA = U(N[0],3,m_offset);
        real rwB = U(N[1],3,m_offset);
        real rwC = U(N[2],3,m_offset);
        real reA = U(N[0],4,m_offset);
        real reB = U(N[1],4,m_offset);
        real reC = U(N[2],4,m_offset);
        // apply stagnation BCs
        if (stagPoint(x[N[0]],y[N[0]],z[N[0]])) ruA = rvA = rwA = 0.0;
        if (stagPoint(x[N[1]],y[N[1]],z[N[1]])) ruB = rvB = rwB = 0.0;
        if (stagPoint(x[N[2]],y[N[2]],z[N[2]])) ruC = rvC = rwC = 0.0;
        // compute face normal
        real nx, ny, nz;
        tk::normal( x[N[0]], x[N[1]], x[N[2]],
                    y[N[0]], y[N[1]], y[N[2]],
                    z[N[0]], z[N[1]], z[N[2]],
                    nx, ny, nz );
        // compute boundary flux
        real f[m_ncomp][3];
        real p, vn;
        int sym = symbcnode[e];
        p = eos_pressure< eq >( m_system, rA, ruA/rA, rvA/rA, rwA/rA, reA );
        vn = sym ? 0.0 : (nx*ruA + ny*rvA + nz*rwA) / rA;
        f[0][0] = rA*vn;
        f[1][0] = ruA*vn + p*nx;
        f[2][0] = rvA*vn + p*ny;
        f[3][0] = rwA*vn + p*nz;
        f[4][0] = (reA + p)*vn;
        p = eos_pressure< eq >( m_system, rB, ruB/rB, rvB/rB, rwB/rB, reB );
        vn = sym ? 0.0 : (nx*ruB + ny*rvB + nz*rwB) / rB;
        f[0][1] = rB*vn;
        f[1][1] = ruB*vn + p*nx;
        f[2][1] = rvB*vn + p*ny;
        f[3][1] = rwB*vn + p*nz;
        f[4][1] = (reB + p)*vn;
        p = eos_pressure< eq >( m_system, rC, ruC/rC, rvC/rC, rwC/rC, reC );
        vn = sym ? 0.0 : (nx*ruC + ny*rvC + nz*rwC) / rC;
        f[0][2] = rC*vn;
        f[1][2] = ruC*vn + p*nx;
        f[2][2] = rvC*vn + p*ny;
        f[3][2] = rwC*vn + p*nz;
        f[4][2] = (reC + p)*vn;
        // compute face area
        auto A6 = tk::area( x[N[0]], x[N[1]], x[N[2]],
                            y[N[0]], y[N[1]], y[N[2]],
                            z[N[0]], z[N[1]], z[N[2]] ) / 6.0;
        auto A24 = A6/4.0;
        // store flux in boundary elements
        for (std::size_t c=0; c<m_ncomp; ++c) {
          auto eb = (e*m_ncomp+c)*6;
          auto Bab = A24 * (f[c][0] + f[c][1]);
          bflux[eb+0] = Bab + A6 * f[c][0];
          bflux[eb+1] = Bab;
          Bab = A24 * (f[c][1] + f[c][2]);
          bflux[eb+2] = Bab + A6 * f[c][1];
          bflux[eb+3] = Bab;
          Bab = A24 * (f[c][2] + f[c][0]);
          bflux[eb+4] = Bab + A6 * f[c][2];
          bflux[eb+5] = Bab;
        }
      }

      // access pointer to right hand side at component and offset
      std::array< const real*, m_ncomp > r;
      for (ncomp_t c=0; c<m_ncomp; ++c) r[c] = R.cptr( c, m_offset );

      // boundary integrals: sum flux contributions to points
      for (std::size_t e=0; e<triinpoel.size()/3; ++e) {
        std::size_t N[3] =
          { triinpoel[e*3+0], triinpoel[e*3+1], triinpoel[e*3+2] };
        for (std::size_t c=0; c<m_ncomp; ++c) {
          auto eb = (e*m_ncomp+c)*6;
          R.var(r[c],N[0]) -= bflux[eb+0] + bflux[eb+5];
          R.var(r[c],N[1]) -= bflux[eb+1] + bflux[eb+2];
          R.var(r[c],N[2]) -= bflux[eb+3] + bflux[eb+4];
        }
      }

      tk::destroy(bflux);
    }

    //! Compute optional source integral
    //! \param[in] coord Mesh node coordinates
    //! \param[in] inpoel Mesh element connectivity
    //! \param[in] t Physical time
    //! \param[in,out] R Right-hand side vector computed
    void src( const std::array< std::vector< real >, 3 >& coord,
              const std::vector< std::size_t >& inpoel,
              real t,
              tk::Fields& R ) const
    {
      // access node coordinates
      const auto& x = coord[0];
      const auto& y = coord[1];
      const auto& z = coord[2];

      // access pointer to right hand side at component and offset
      std::array< const real*, m_ncomp > r;
      for (ncomp_t c=0; c<m_ncomp; ++c) r[c] = R.cptr( c, m_offset );

      // source integral
      for (std::size_t e=0; e<inpoel.size()/4; ++e) {
        std::size_t N[4] =
          { inpoel[e*4+0], inpoel[e*4+1], inpoel[e*4+2], inpoel[e*4+3] };
        // compute element Jacobi determinant, J = 6V
        auto J24 = tk::triple(
          x[N[1]]-x[N[0]], y[N[1]]-y[N[0]], z[N[1]]-z[N[0]],
          x[N[2]]-x[N[0]], y[N[2]]-y[N[0]], z[N[2]]-z[N[0]],
          x[N[3]]-x[N[0]], y[N[3]]-y[N[0]], z[N[3]]-z[N[0]] ) / 24.0;
        // sum source contributions to nodes
        for (std::size_t a=0; a<4; ++a) {
          real s[m_ncomp];
          Problem::src( m_system, x[N[a]], y[N[a]], z[N[a]], t,
                        s[0], s[1], s[2], s[3], s[4] );
          for (std::size_t c=0; c<m_ncomp; ++c)
            R.var(r[c],N[a]) += J24 * s[c];
        }
      }
    }

};

} // cg::

} // inciter::

#endif // CGCompFlow_h<|MERGE_RESOLUTION|>--- conflicted
+++ resolved
@@ -77,7 +77,7 @@
     void initialize( const std::array< std::vector< real >, 3 >& coord,
                      tk::Fields& unk,
                      real t,
-                     std::vector< std::size_t >& inbox )
+                     std::vector< std::size_t >& inbox ) const
     {
       Assert( coord[0].size() == unk.nunk(), "Size mismatch" );
       const auto& x = coord[0];
@@ -638,14 +638,6 @@
     //! \param[in] v Nodal mesh volumes
     //! \param[in,out] U Solution vector at recent time step
     //! \return Vector of vectors to be output to file
-<<<<<<< HEAD
-    std::vector< std::vector< real > >
-    fieldOutput( real t,
-                 real V,
-                 const std::array< std::vector< real >, 3 >& coord,
-                 const std::vector< real >& v,
-                 tk::Fields& U )
-=======
     std::vector< std::vector< tk::real > >
     fieldOutput( tk::real t,
                  tk::real V,
@@ -653,7 +645,6 @@
                  const std::array< std::vector< tk::real >, 3 >& coord,
                  const std::vector< tk::real >& v,
                  tk::Fields& U ) const
->>>>>>> 310e2304
     {
       return m_problem.fieldOutput( m_system, m_ncomp, m_offset, nunk, t,
                                     V, v, coord, U );
