// *****************************************************************************
/*!
  \file      src/PDE/CompFlow/DGCompFlow.h
  \copyright 2012-2015, J. Bakosi, 2016-2018, Los Alamos National Security, LLC.
  \brief     Compressible single-material flow using discontinuous Galerkin
     finite elements
  \details   This file implements calls to the physics operators governing
    compressible single-material flow using discontinuous Galerkin
    discretizations.
*/
// *****************************************************************************
#ifndef DGCompFlow_h
#define DGCompFlow_h

#include <cmath>
#include <algorithm>
#include <unordered_set>
#include <map>

#include "Macro.h"
#include "Exception.h"
#include "Vector.h"
#include "ContainerUtil.h"
#include "UnsMesh.h"
#include "Inciter/InputDeck/InputDeck.h"
#include "Integrate/Basis.h"
#include "Integrate/Quadrature.h"
#include "Integrate/Initialize.h"
#include "Integrate/Mass.h"
#include "Integrate/Surface.h"
#include "Integrate/Boundary.h"
#include "Integrate/Volume.h"
#include "Integrate/Source.h"
#include "Integrate/Riemann/RiemannFactory.h"

namespace inciter {

extern ctr::InputDeck g_inputdeck;

namespace dg {

//! \brief CompFlow used polymorphically with tk::DGPDE
//! \details The template arguments specify policies and are used to configure
//!   the behavior of the class. The policies are:
//!   - Physics - physics configuration, see PDE/CompFlow/Physics.h
//!   - Problem - problem configuration, see PDE/CompFlow/Problem.h
//! \note The default physics is Euler, set in inciter::deck::check_compflow()
template< class Physics, class Problem >
class CompFlow {

  private:
    using ncomp_t = kw::ncomp::info::expect::type;
    using bcconf_t = kw::sideset::info::expect::type;
    using eq = tag::compflow;

    //! Extract BC configuration ignoring if BC not specified
    //! \param[in] c Equation system index (among multiple systems configured)
    //! \return Vector of BC config of type bcconf_t used to apply BCs for all
    //!   scalar components this Euler eq system is configured for
    //! \note A more preferable way of catching errors such as this function
    //!   hides is during parsing, so that we don't even get here if BCs are not
    //!   correctly specified. For now we simply ignore if BCs are not
    //!   specified by allowing empty BC vectors from the user input.
    template< typename bctag >
    std::vector< bcconf_t >
    config( ncomp_t c ) {
      std::vector< bcconf_t > bc;
      const auto& v = g_inputdeck.get< tag::param, eq, bctag >();
      if (v.size() > c) bc = v[c];
      return bc;
    }

  public:
    //! Constructor
    //! \param[in] c Equation system index (among multiple systems configured)
    explicit CompFlow( ncomp_t c ) :
      m_system( c ),
      m_ncomp( g_inputdeck.get< tag::component, eq >().at(c) ),
      m_offset( g_inputdeck.get< tag::component >().offset< eq >(c) ),
      m_riemann( tk::cref_find( RiemannSolvers(),
                   g_inputdeck.get< tag::discr, tag::flux >() ) ),
      m_bcdir( config< tag::bcdir >( c ) ),
      m_bcsym( config< tag::bcsym >( c ) ),
      m_bcextrapolate( config< tag::bcextrapolate >( c ) )
      //ErrChk( !m_bcdir.empty() || !m_bcsym.empty() || !m_bcextrapolate.empty(),
      //        "Boundary conditions not set in control file for DG CompFlow" );
    {}

    //! Initalize the compressible flow equations, prepare for time integration
    //! \param[in] L Block diagonal mass matrix
    //! \param[in] inpoel Element-node connectivity
    //! \param[in] coord Array of nodal coordinates
    //! \param[in,out] unk Array of unknowns
    //! \param[in] t Physical time
    void initialize( const tk::Fields& L,
                     const std::vector< std::size_t >& inpoel,
                     const tk::UnsMesh::Coords& coord,
                     tk::Fields& unk,
                     tk::real t,
                     const std::size_t nielem ) const
    {
      tk::initialize( m_system, m_ncomp, m_offset, L, inpoel, coord,
                      Problem::solution, unk, t, nielem );
    }

    //! Compute the left hand side block-diagonal mass matrix
    //! \param[in] geoElem Element geometry array
    //! \param[in,out] l Block diagonal mass matrix
    void lhs( const tk::Fields& geoElem, tk::Fields& l ) const {
      tk::mass( m_ncomp, m_offset, geoElem, l );
    }

    //! Compute right hand side
    //! \param[in] t Physical time
    //! \param[in] geoFace Face geometry array
    //! \param[in] geoElem Element geometry array
    //! \param[in] fd Face connectivity and boundary conditions object
    //! \param[in] inpoel Element-node connectivity
    //! \param[in] coord Array of nodal coordinates
    //! \param[in] U Solution vector at recent time step
    //! \param[in] limFunc Limiter function for higher-order solution dofs
    //! \param[in,out] R Right-hand side vector computed
    void rhs( tk::real t,
              const tk::Fields& geoFace,
              const tk::Fields& geoElem,
              const inciter::FaceData& fd,
              const std::vector< std::size_t >& inpoel,
              const tk::UnsMesh::Coords& coord,
              const tk::Fields& U,
              const tk::Fields& limFunc,
              tk::Fields& R ) const
    {
      const auto ndof = g_inputdeck.get< tag::discr, tag::ndof >();

      Assert( U.nunk() == R.nunk(), "Number of unknowns in solution "
              "vector and right-hand side at recent time step incorrect" );
      Assert( U.nprop() == ndof*5 && R.nprop() == ndof*5,
              "Number of components in solution and right-hand side vector "
              "must equal "+ std::to_string(ndof*5) );
      Assert( inpoel.size()/4 == U.nunk(), "Connectivity inpoel has incorrect "
              "size" );
      Assert( fd.Inpofa().size()/3 == fd.Esuf().size()/2,
              "Mismatch in inpofa size" );

      // set rhs to zero
      R.fill(0.0);

      // configure Riemann flux function
      auto rieflxfn =
       [this]( const std::array< tk::real, 3 >& fn,
               const std::array< std::vector< tk::real >, 2 >& u,
               const std::vector< std::array< tk::real, 3 > >& v )
             { return m_riemann.flux( fn, u, v ); };
      // configure a no-op lambda for prescribed velocity
      auto velfn = [this]( ncomp_t, ncomp_t, tk::real, tk::real, tk::real ){
        return std::vector< std::array< tk::real, 3 > >( this->m_ncomp ); };

      // supported boundary condition types and associated state functions
      std::vector< std::pair< std::vector< bcconf_t >, tk::StateFn > > bctypes{{
        { m_bcdir, Dirichlet },
        { m_bcsym, Symmetry },
        { m_bcextrapolate, Extrapolate } }};
 
      // compute internal surface flux integrals
      tk::surfInt( m_system, m_ncomp, m_offset, inpoel, coord, fd, geoFace,
                   rieflxfn, velfn, U, limFunc, R );

      // compute source term intehrals
      tk::srcInt( m_system, m_ncomp, m_offset,
                  t, inpoel, coord, geoElem, Problem::src, R );

<<<<<<< HEAD

=======
>>>>>>> b5e15c94
      if(ndof > 1)
        // compute volume integrals
        tk::volInt( m_system, m_ncomp, m_offset, inpoel, coord, geoElem, flux,
                    velfn, U, limFunc, R );

      // compute boundary surface flux integrals
      for (const auto& b : bctypes)
        tk::sidesetInt( m_system, m_ncomp, m_offset, b.first, fd, geoFace, inpoel,
                        coord, t, rieflxfn, velfn, b.second, U, limFunc, R );
    }

    //! Compute the minimum time step size
    //! \param[in] coord Mesh node coordinates
    //! \param[in] inpoel Mesh element connectivity
    //! \param[in] fd Face connectivity and boundary conditions object
    //! \param[in] geoFace Face geometry array
    //! \param[in] geoElem Element geometry array
    //! \param[in] limFunc Limiter function for higher-order solution dofs
    //! \param[in] U Solution vector at recent time step
    //! \return Minimum time step size
    tk::real dt( const std::array< std::vector< tk::real >, 3 >& coord,
                 const std::vector< std::size_t >& inpoel,
                 const inciter::FaceData& fd,
                 const tk::Fields& geoFace,
                 const tk::Fields& geoElem,
                 const tk::Fields& limFunc,
                 const tk::Fields& U ) const
    {
      const auto ndof = g_inputdeck.get< tag::discr, tag::ndof >();
      const tk::real g = g_inputdeck.get< tag::param, eq, tag::gamma >()[0];

      const auto& esuf = fd.Esuf();
      const auto& inpofa = fd.Inpofa();

      // Number of quadrature points for  face integration
      auto ng = tk::NGfa(ndof);

      // arrays for quadrature points
      std::array< std::vector< tk::real >, 2 > coordgp;
      std::vector< tk::real > wgp;

      coordgp[0].resize( ng );
      coordgp[1].resize( ng );
      wgp.resize( ng );

      tk::real rho, u, v, w, rhoE, p, a, vn, dSV_l, dSV_r;
      std::vector< tk::real > delt( U.nunk(), 0.0 );

      const auto& cx = coord[0];
      const auto& cy = coord[1];
      const auto& cz = coord[2];

      // get quadrature point weights and coordinates for triangle
      tk::GaussQuadratureTri( ng, coordgp, wgp );

      // Nodal Coordinates of face
      std::array< std::array< tk::real, 3>, 3 > coordfa;

      // Nodal Coordinates of the tetrahedron element
      std::array< std::array< tk::real, 3>, 4> coordel_l;
      std::array< std::array< tk::real, 3>, 4> coordel_r;

      // compute internal surface maximum characteristic speed
      for (std::size_t f=0; f<esuf.size()/2; ++f)
      {
        std::size_t el = static_cast< std::size_t >(esuf[2*f]);
        auto er = esuf[2*f+1];

        // Compute the determinant of Jacobian matrix
        auto detT_l = tk::eval_det( el, cx, cy, cz, inpoel, coordel_l );

        coordfa[0][0] = cx[ inpofa[3*f]   ];
        coordfa[0][1] = cy[ inpofa[3*f]   ];
        coordfa[0][2] = cz[ inpofa[3*f]   ];

        coordfa[1][0] = cx[ inpofa[3*f+1] ];
        coordfa[1][1] = cy[ inpofa[3*f+1] ];
        coordfa[1][2] = cz[ inpofa[3*f+1] ];

        coordfa[2][0] = cx[ inpofa[3*f+2] ];
        coordfa[2][1] = cy[ inpofa[3*f+2] ];
        coordfa[2][2] = cz[ inpofa[3*f+2] ];

        dSV_l = 0.0;
        dSV_r = 0.0;

        // Gaussian quadrature
        for (std::size_t igp=0; igp<ng; ++igp)
        {
          // Compute the coordinates of quadrature point at physical domain
          auto gp = tk::eval_gp( igp, coordfa, coordgp );

          // Compute the basis function for the left element
          auto B_l = tk::eval_basis_fa( ndof, coordel_l, detT_l, gp );

          auto wt = wgp[igp] * geoFace(f,0,0);

          std::array< std::vector< tk::real >, 2 > ugp;

          // left element
          for (ncomp_t c=0; c<5; ++c)
          {
            auto mark = c*ndof;
            auto lmark = c*(ndof-1);
            ugp[0].push_back(  U(el, mark,   m_offset)
                             + limFunc(el, lmark+0, 0) * U(el, mark+1, m_offset) * B_l[1]
                             + limFunc(el, lmark+1, 0) * U(el, mark+2, m_offset) * B_l[2]
                             + limFunc(el, lmark+2, 0) * U(el, mark+3, m_offset) * B_l[3] );
          }

          rho = ugp[0][0];
          u = ugp[0][1]/rho;
          v = ugp[0][2]/rho;
          w = ugp[0][3]/rho;
          rhoE = ugp[0][4];
          p = (g-1.0)*(rhoE - rho*(u*u + v*v + w*w)/2.0);

          a = std::sqrt(g * p / rho);

          vn = u*geoFace(f,1,0) + v*geoFace(f,2,0) + w*geoFace(f,3,0);

          dSV_l = wt * (std::fabs(vn) + a);

          // right element
          if (er > -1) {

            // nodal coordinates of the right element
            std::size_t eR = static_cast< std::size_t >( er );
<<<<<<< HEAD
=======

            // Compute the determinant of Jacobian matrix
            auto detT_r = tk::eval_det( eR, cx, cy, cz, inpoel, coordel_r );

            // Compute the coordinates of quadrature point at physical domain
            gp = tk::eval_gp( igp, coordfa, coordgp );

            // Compute the basis function for the right element
            auto B_r = tk::eval_basis_fa( ndof, coordel_r, detT_r, gp );
            auto B_r = tk::eval_basis( ndof, coordel_r, detT_r, gp );
>>>>>>> b5e15c94

            // Compute the determinant of Jacobian matrix
            auto detT_r = tk::eval_det( eR, cx, cy, cz, inpoel, coordel_r );

            // Compute the coordinates of quadrature point at physical domain
            gp = tk::eval_gp( igp, coordfa, coordgp );

            // Compute the basis function for the right element
            auto B_r = tk::eval_basis_fa( ndof, coordel_r, detT_r, gp );
 
            for (ncomp_t c=0; c<5; ++c)
            {
              auto mark = c*ndof;
              auto lmark = c*(ndof-1);
              ugp[1].push_back(  U(eR, mark,   m_offset)
                               + limFunc(eR, lmark+0, 0) * U(eR, mark+1, m_offset) * B_r[1]
                               + limFunc(eR, lmark+1, 0) * U(eR, mark+2, m_offset) * B_r[2]
                               + limFunc(eR, lmark+2, 0) * U(eR, mark+3, m_offset) * B_r[3] );
            }

            rho = ugp[1][0];
            u = ugp[1][1]/rho;
            v = ugp[1][2]/rho;
            w = ugp[1][3]/rho;
            rhoE = ugp[1][4];
            p = (g-1.0)*(rhoE - rho*(u*u + v*v + w*w)/2.0);

            a = std::sqrt(g * p / rho);

            vn = u*geoFace(f,1,0) + v*geoFace(f,2,0) + w*geoFace(f,3,0);

            dSV_r = wt * (std::fabs(vn) + a);
            delt[eR] += std::max( dSV_l, dSV_r );
          }

          delt[el] += std::max( dSV_l, dSV_r );
        }
      }

      tk::real mindt = std::numeric_limits< tk::real >::max();

      // compute allowable dt
      for (std::size_t e=0; e<U.nunk(); ++e)
      {
        mindt = std::min( mindt, geoElem(e,0,0)/delt[e] );
      }

      return mindt;
    }

    //! Extract the velocity field at cell nodes
    //! \param[in] U Solution vector at recent time step
    //! \param[in] N Element node indices
    //! \return Array of the four values of the velocity field
    std::array< std::array< tk::real, 4 >, 3 >
    velocity( const tk::Fields& U,
              const std::array< std::vector< tk::real >, 3 >&,
              const std::array< std::size_t, 4 >& N ) const
    {
      std::array< std::array< tk::real, 4 >, 3 > v;
      v[0] = U.extract( 1, m_offset, N );
      v[1] = U.extract( 2, m_offset, N );
      v[2] = U.extract( 3, m_offset, N );
      auto r = U.extract( 0, m_offset, N );
      std::transform( r.begin(), r.end(), v[0].begin(), v[0].begin(),
                      []( tk::real s, tk::real& d ){ return d /= s; } );
      std::transform( r.begin(), r.end(), v[1].begin(), v[1].begin(),
                      []( tk::real s, tk::real& d ){ return d /= s; } );
      std::transform( r.begin(), r.end(), v[2].begin(), v[2].begin(),
                      []( tk::real s, tk::real& d ){ return d /= s; } );
      return v;
    }

    //! \brief Query all side set IDs the user has configured for all components
    //!   in this PDE system
    //! \param[in,out] conf Set of unique side set IDs to add to
    void side( std::unordered_set< int >& conf ) const
    { Problem::side( conf ); }

    //! Return field names to be output to file
    //! \return Vector of strings labelling fields output in file
    std::vector< std::string > fieldNames() const
    { return Problem::fieldNames( m_ncomp ); }

    //! Return field output going to file
    //! \param[in] t Physical time
    //! \param[in] geoElem Element geometry array
    //! \param[in,out] U Solution vector at recent time step
    //! \return Vector of vectors to be output to file
    std::vector< std::vector< tk::real > >
    fieldOutput( const tk::Fields& /*L*/,
                 const std::vector< std::size_t >& /*inpoel*/,
                 const tk::UnsMesh::Coords& /*coord*/,
                 tk::real t,
                 const tk::Fields& geoElem,
                 tk::Fields& U ) const
    {
      std::array< std::vector< tk::real >, 3 > coord;
      std::vector< tk::real > v;
      v        = geoElem.extract(0,0);
      coord[0] = geoElem.extract(1,0);
      coord[1] = geoElem.extract(2,0);
      coord[2] = geoElem.extract(3,0);

      return Problem::fieldOutput( m_system, m_ncomp, m_offset, t, 0.0, v,
                                   coord, U );
    }

    //! Return nodal field output going to file
    std::vector< std::vector< tk::real > >
    avgElemToNode( const std::vector< std::size_t >& inpoel,
                   const tk::UnsMesh::Coords& coord,
                   const tk::Fields& /*geoElem*/,
                   const tk::Fields& limFunc,
                   const tk::Fields& U ) const
    {
      const auto ndof = g_inputdeck.get< tag::discr, tag::ndof >();
      const tk::real g = g_inputdeck.get< tag::param, eq, tag::gamma >()[0];

      const auto& cx = coord[0];
      const auto& cy = coord[1];
      const auto& cz = coord[2];

      std::vector< tk::real > count(cx.size(), 0);
      std::vector< std::vector< tk::real > >
        out( 6, std::vector< tk::real >( cx.size(), 0.0 ) );

      for (std::size_t e=0; e<inpoel.size()/4 ; ++e)
      {
        // nodal coordinates of the left element
        std::array< std::array< tk::real, 3 >, 4 >
          pi{{ {{ cx[ inpoel[4*e] ],
                 cy[ inpoel[4*e] ],
                 cz[ inpoel[4*e] ] }},
              {{ cx[ inpoel[4*e+1] ],
                 cy[ inpoel[4*e+1] ],
                 cz[ inpoel[4*e+1] ] }},
              {{ cx[ inpoel[4*e+2] ],
                 cy[ inpoel[4*e+2] ],
                 cz[ inpoel[4*e+2] ] }},
              {{ cx[ inpoel[4*e+3] ],
                 cy[ inpoel[4*e+3] ],
                 cz[ inpoel[4*e+3] ] }} }};
        auto detT = tk::Jacobian( pi[0], pi[1], pi[2], pi[3] );

        for (std::size_t i=0; i<4; ++i)
        {
          tk::real detT_gp;
          // transformation of the physical coordinates of the quadrature point
          // to reference space for the left element to be able to compute
          // basis functions on the left element.
          detT_gp = tk::Jacobian( pi[0], pi[i], pi[2], pi[3] );
          auto xi = detT_gp / detT;
          detT_gp = tk::Jacobian( pi[0], pi[1], pi[i], pi[3] );
          auto eta = detT_gp / detT;
          detT_gp = tk::Jacobian( pi[0], pi[1], pi[2], pi[i] );
          auto zeta = detT_gp / detT;

          auto B2 = 2.0 * xi + eta + zeta - 1.0;
          auto B3 = 3.0 * eta + zeta - 1.0;
          auto B4 = 4.0 * zeta - 1.0;

          std::vector< tk::real > ugp(5,0);

          for (ncomp_t c=0; c<5; ++c)
          {
            if (ndof == 1) {
              ugp[c] =  U(e, c, m_offset);
            } else {
              auto mark = c*ndof;
              auto lmark = c*(ndof-1);
              ugp[c] =  U(e, mark,   m_offset)
                      + limFunc(e, lmark+0, 0) * U(e, mark+1, m_offset) * B2
                      + limFunc(e, lmark+1, 0) * U(e, mark+2, m_offset) * B3
                      + limFunc(e, lmark+2, 0) * U(e, mark+3, m_offset) * B4;
            }
          }

          auto u = ugp[1] / ugp[0];
          auto v = ugp[2] / ugp[0];
          auto w = ugp[3] / ugp[0];
          auto p = (g - 1) * (ugp[4] - 0.5 * ugp[0] * (u*u + v*v + w*w) );

          out[0][ inpoel[4*e+i] ] += ugp[0];
          out[1][ inpoel[4*e+i] ] += u;
          out[2][ inpoel[4*e+i] ] += v;
          out[3][ inpoel[4*e+i] ] += w;
          out[4][ inpoel[4*e+i] ] += ugp[4]/ugp[0];
          out[5][ inpoel[4*e+i] ] += p;
          count[ inpoel[4*e+i] ] += 1.0;
        }
      }

      // average
      for (std::size_t i=0; i<cx.size(); ++i)
        for (std::size_t c=0; c<6; ++c)
          out[c][i] /= count[i];

      return out;
    }

    //! Return names of integral variables to be output to diagnostics file
    //! \return Vector of strings labelling integral variables output
    std::vector< std::string > names() const
    { return Problem::names( m_ncomp ); }

    //! Return analytic solution (if defined by Problem) at xi, yi, zi, t
    //! \param[in] xi X-coordinate at which to evaluate the analytic solution
    //! \param[in] yi Y-coordinate at which to evaluate the analytic solution
    //! \param[in] zi Z-coordinate at which to evaluate the analytic solution
    //! \param[in] t Physical time at which to evaluate the analytic solution
    //! \return Vector of analytic solution at given location and time
    std::vector< tk::real >
    analyticSolution( tk::real xi, tk::real yi, tk::real zi, tk::real t ) const
    {
      auto s = Problem::solution( m_system, m_ncomp, xi, yi, zi, t );
      return std::vector< tk::real >( begin(s), end(s) );
    }

  private:
    //! Equation system index
    const ncomp_t m_system;
    //! Number of components in this PDE system
    const ncomp_t m_ncomp;
    //! Offset PDE system operates from
    const ncomp_t m_offset;
    //! Riemann solver
    RiemannSolver m_riemann;
    //! Dirichlet BC configuration
    const std::vector< bcconf_t > m_bcdir;
    //! Symmetric BC configuration
    const std::vector< bcconf_t > m_bcsym;
    //! Extrapolation BC configuration
    const std::vector< bcconf_t > m_bcextrapolate;

    //! Evaluate physical flux function for this PDE system
    //! \param[in] system Equation system index
    //! \param[in] ncomp Number of scalar components in this PDE system
    //! \param[in] ugp Numerical solution at the Gauss point at which to
    //!   evaluate the flux
    //! \return Flux vectors for all components in this PDE system
    //! \note The function signature must follow tk::FluxFn
    static tk::FluxFn::result_type
    flux( ncomp_t system,
          ncomp_t ncomp,
          const std::vector< tk::real >& ugp,
          const std::vector< std::array< tk::real, 3 > >& )
    {
      Assert( ugp.size() == ncomp, "Size mismatch" );
      IGNORE(ncomp);

      const auto g = g_inputdeck.get< tag::param, eq, tag::gamma >()[ system ];

      auto u = ugp[1] / ugp[0];
      auto v = ugp[2] / ugp[0];
      auto w = ugp[3] / ugp[0];
      auto p = (g - 1) * (ugp[4] - 0.5 * ugp[0] * (u*u + v*v + w*w) );

      std::vector< std::array< tk::real, 3 > > fl( ugp.size() );

      fl[0][0] = ugp[1];
      fl[1][0] = ugp[1] * u + p;
      fl[2][0] = ugp[1] * v;
      fl[3][0] = ugp[1] * w;
      fl[4][0] = u * (ugp[4] + p);

      fl[0][1] = ugp[2];
      fl[1][1] = ugp[2] * u;
      fl[2][1] = ugp[2] * v + p;
      fl[3][1] = ugp[2] * w;
      fl[4][1] = v * (ugp[4] + p);

      fl[0][2] = ugp[3];
      fl[1][2] = ugp[3] * u;
      fl[2][2] = ugp[3] * v;
      fl[3][2] = ugp[3] * w + p;
      fl[4][2] = w * (ugp[4] + p);

      return fl;
    }

    //! \brief Boundary state function providing the left and right state of a
    //!   face at Dirichlet boundaries
    //! \param[in] system Equation system index
    //! \param[in] ncomp Number of scalar components in this PDE system
    //! \param[in] ul Left (domain-internal) state
    //! \param[in] x X-coordinate at which to compute the states
    //! \param[in] y Y-coordinate at which to compute the states
    //! \param[in] z Z-coordinate at which to compute the states
    //! \param[in] t Physical time
    //! \return Left and right states for all scalar components in this PDE
    //!   system
    //! \note The function signature must follow tk::StateFn
    static tk::StateFn::result_type
    Dirichlet( ncomp_t system, ncomp_t ncomp, const std::vector< tk::real >& ul,
               tk::real x, tk::real y, tk::real z, tk::real t,
               const std::array< tk::real, 3 >& )
    {
      return {{ ul, Problem::solution( system, ncomp, x, y, z, t ) }};
    }

    //! \brief Boundary state function providing the left and right state of a
    //!   face at symmetry boundaries
    //! \param[in] ul Left (domain-internal) state
    //! \param[in] fn Unit face normal
    //! \return Left and right states for all scalar components in this PDE
    //!   system
    //! \note The function signature must follow tk::StateFn
    static tk::StateFn::result_type
    Symmetry( ncomp_t, ncomp_t, const std::vector< tk::real >& ul,
              tk::real, tk::real, tk::real, tk::real,
              const std::array< tk::real, 3 >& fn )
    {
      std::vector< tk::real > ur(5);
      // Internal cell velocity components
      auto v1l = ul[1]/ul[0];
      auto v2l = ul[2]/ul[0];
      auto v3l = ul[3]/ul[0];
      // Normal component of velocity
      auto vnl = v1l*fn[0] + v2l*fn[1] + v3l*fn[2];
      // Ghost state velocity components
      auto v1r = v1l - 2.0*vnl*fn[0];
      auto v2r = v2l - 2.0*vnl*fn[1];
      auto v3r = v3l - 2.0*vnl*fn[2];
      // Boundary condition
      ur[0] = ul[0];
      ur[1] = ur[0] * v1r;
      ur[2] = ur[0] * v2r;
      ur[3] = ur[0] * v3r;
      ur[4] = ul[4];
      return {{ std::move(ul), std::move(ur) }};
    }

    //! \brief Boundary state function providing the left and right state of a
    //!   face at extrapolation boundaries
    //! \param[in] ul Left (domain-internal) state
    //! \return Left and right states for all scalar components in this PDE
    //!   system
    //! \note The function signature must follow tk::StateFn
    static tk::StateFn::result_type
    Extrapolate( ncomp_t, ncomp_t, const std::vector< tk::real >& ul,
                 tk::real, tk::real, tk::real, tk::real,
                 const std::array< tk::real, 3 >& )
    {
      return {{ ul, ul }};
    }
};

} // dg::

} // inciter::

#endif // DGCompFlow_h<|MERGE_RESOLUTION|>--- conflicted
+++ resolved
@@ -169,10 +169,6 @@
       tk::srcInt( m_system, m_ncomp, m_offset,
                   t, inpoel, coord, geoElem, Problem::src, R );
 
-<<<<<<< HEAD
-
-=======
->>>>>>> b5e15c94
       if(ndof > 1)
         // compute volume integrals
         tk::volInt( m_system, m_ncomp, m_offset, inpoel, coord, geoElem, flux,
@@ -301,19 +297,6 @@
 
             // nodal coordinates of the right element
             std::size_t eR = static_cast< std::size_t >( er );
-<<<<<<< HEAD
-=======
-
-            // Compute the determinant of Jacobian matrix
-            auto detT_r = tk::eval_det( eR, cx, cy, cz, inpoel, coordel_r );
-
-            // Compute the coordinates of quadrature point at physical domain
-            gp = tk::eval_gp( igp, coordfa, coordgp );
-
-            // Compute the basis function for the right element
-            auto B_r = tk::eval_basis_fa( ndof, coordel_r, detT_r, gp );
-            auto B_r = tk::eval_basis( ndof, coordel_r, detT_r, gp );
->>>>>>> b5e15c94
 
             // Compute the determinant of Jacobian matrix
             auto detT_r = tk::eval_det( eR, cx, cy, cz, inpoel, coordel_r );
