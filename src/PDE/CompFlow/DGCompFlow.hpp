--- conflicted
+++ resolved
@@ -829,13 +829,14 @@
                     tk::real, tk::real, tk::real, tk::real,
                     const std::array< tk::real, 3 >& fn )
     {
-<<<<<<< HEAD
+      using tag::param; using tag::bc;
+
       // Primitive variables from farfield
-      auto frho = g_inputdeck.get< tag::param, eq,
+      auto frho = g_inputdeck.get< param, eq,
                                    tag::farfield_density >()[ system ];
-      auto fp   = g_inputdeck.get< tag::param, eq,
+      auto fp   = g_inputdeck.get< param, eq,
                                    tag::farfield_pressure >()[ system ];
-      auto fu   = g_inputdeck.get< tag::param, eq,
+      auto fu   = g_inputdeck.get< param, eq,
                                    tag::farfield_velocity >()[ system ];
 
       // Speed of sound from farfield
@@ -854,10 +855,6 @@
       // Pressure from internal cell
       auto p = eos_pressure< eq >( system, ul[0], ul[1]/ul[0], ul[2]/ul[0],
                                    ul[3]/ul[0], ul[4] );
-=======
-      using tag::param; using tag::bc; using tag::farfield_pressure;
-      auto fp = g_inputdeck.get< param, eq, farfield_pressure >()[ system ];
->>>>>>> dde4bffb
 
       auto ur = ul;
 
