// *****************************************************************************
/*!
  \file      src/PDE/Integrate/Surface.cpp
  \copyright 2012-2015 J. Bakosi,
             2016-2018 Los Alamos National Security, LLC.,
             2019-2021 Triad National Security, LLC.
             All rights reserved. See the LICENSE file for details.
  \brief     Functions for computing internal surface integrals of a system
     of PDEs in DG methods
  \details   This file contains functionality for computing internal surface
     integrals of a system of PDEs used in discontinuous Galerkin methods for
     various orders of numerical representation.
*/
// *****************************************************************************

#include <array>

#include "Surface.hpp"
#include "Vector.hpp"
#include "Quadrature.hpp"
#include "Reconstruction.hpp"

namespace tk {

void
surfInt( ncomp_t system,
         std::size_t nmat,
         const std::vector< inciter::EoS_Base* >& mat_blk,
         real t,
         const std::size_t ndof,
         const std::size_t rdof,
         const std::vector< std::size_t >& inpoel,
         const UnsMesh::Coords& coord,
         const inciter::FaceData& fd,
         const Fields& geoFace,
         const Fields& geoElem,
         const RiemannFluxFn& flux,
         const VelFn& vel,
         const Fields& U,
         const Fields& P,
         const std::vector< std::size_t >& ndofel,
         Fields& R,
         std::vector< std::vector< tk::real > >&,
         std::vector< std::vector< tk::real > >&,
         std::vector< std::vector< tk::real > >& riemannDeriv,
         int intsharp )
// *****************************************************************************
//  Compute internal surface flux integrals
//! \param[in] system Equation system index
//! \param[in] nmat Number of materials in this PDE system
<<<<<<< HEAD
//! \param[in] offset Offset this PDE system operates from
//! \param[in] mat_blk EOS material block
=======
>>>>>>> e2b0d94a
//! \param[in] t Physical time
//! \param[in] ndof Maximum number of degrees of freedom
//! \param[in] rdof Maximum number of reconstructed degrees of freedom
//! \param[in] inpoel Element-node connectivity
//! \param[in] coord Array of nodal coordinates
//! \param[in] fd Face connectivity and boundary conditions object
//! \param[in] geoFace Face geometry array
//! \param[in] geoElem Element geometry array
//! \param[in] flux Riemann flux function to use
//! \param[in] vel Function to use to query prescribed velocity (if any)
//! \param[in] U Solution vector at recent time step
//! \param[in] P Vector of primitives at recent time step
//! \param[in] ndofel Vector of local number of degrees of freedome
//! \param[in,out] R Right-hand side vector computed
//! \param[in,out] vriem Vector of the riemann velocity
//! \param[in,out] riemannLoc Vector of coordinates where Riemann velocity data
//!   is available
//! \param[in,out] riemannDeriv Derivatives of partial-pressures and velocities
//!   computed from the Riemann solver for use in the non-conservative terms.
//!   These derivatives are used only for multi-material hydro and unused for
//!   single-material compflow and linear transport.
//! \param[in] intsharp Interface compression tag, an optional argument, with
//!   default 0, so that it is unused for single-material and transport.
// *****************************************************************************
{
  const auto& esuf = fd.Esuf();
  const auto& inpofa = fd.Inpofa();

  const auto& cx = coord[0];
  const auto& cy = coord[1];
  const auto& cz = coord[2];

  auto ncomp = U.nprop()/rdof;
  auto nprim = P.nprop()/rdof;

  //Assert( (nmat==1 ? riemannDeriv.empty() : true), "Non-empty Riemann "
  //        "derivative vector for single material compflow" );

  // compute internal surface flux integrals
  for (auto f=fd.Nbfac(); f<esuf.size()/2; ++f)
  {
    Assert( esuf[2*f] > -1 && esuf[2*f+1] > -1, "Interior element detected "
            "as -1" );

    std::size_t el = static_cast< std::size_t >(esuf[2*f]);
    std::size_t er = static_cast< std::size_t >(esuf[2*f+1]);

    auto ng_l = tk::NGfa(ndofel[el]);
    auto ng_r = tk::NGfa(ndofel[er]);

    // When the number of gauss points for the left and right element are
    // different, choose the larger ng
    auto ng = std::max( ng_l, ng_r );

    // arrays for quadrature points
    std::array< std::vector< real >, 2 > coordgp;
    std::vector< real > wgp;

    coordgp[0].resize( ng );
    coordgp[1].resize( ng );
    wgp.resize( ng );

    // get quadrature point weights and coordinates for triangle
    GaussQuadratureTri( ng, coordgp, wgp );

    // Extract the element coordinates
    std::array< std::array< tk::real, 3>, 4 > coordel_l {{ 
      {{ cx[ inpoel[4*el  ] ], cy[ inpoel[4*el  ] ], cz[ inpoel[4*el  ] ] }},
      {{ cx[ inpoel[4*el+1] ], cy[ inpoel[4*el+1] ], cz[ inpoel[4*el+1] ] }},
      {{ cx[ inpoel[4*el+2] ], cy[ inpoel[4*el+2] ], cz[ inpoel[4*el+2] ] }},
      {{ cx[ inpoel[4*el+3] ], cy[ inpoel[4*el+3] ], cz[ inpoel[4*el+3] ] }} }};

    std::array< std::array< tk::real, 3>, 4 > coordel_r {{ 
      {{ cx[ inpoel[4*er  ] ], cy[ inpoel[4*er  ] ], cz[ inpoel[4*er  ] ] }},
      {{ cx[ inpoel[4*er+1] ], cy[ inpoel[4*er+1] ], cz[ inpoel[4*er+1] ] }},
      {{ cx[ inpoel[4*er+2] ], cy[ inpoel[4*er+2] ], cz[ inpoel[4*er+2] ] }},
      {{ cx[ inpoel[4*er+3] ], cy[ inpoel[4*er+3] ], cz[ inpoel[4*er+3] ] }} }};

    // Compute the determinant of Jacobian matrix
    auto detT_l = 
      Jacobian( coordel_l[0], coordel_l[1], coordel_l[2], coordel_l[3] );
    auto detT_r =
      Jacobian( coordel_r[0], coordel_r[1], coordel_r[2], coordel_r[3] );

    // Extract the face coordinates
    std::array< std::array< tk::real, 3>, 3 > coordfa {{
      {{ cx[ inpofa[3*f  ] ], cy[ inpofa[3*f  ] ], cz[ inpofa[3*f  ] ] }},
      {{ cx[ inpofa[3*f+1] ], cy[ inpofa[3*f+1] ], cz[ inpofa[3*f+1] ] }},
      {{ cx[ inpofa[3*f+2] ], cy[ inpofa[3*f+2] ], cz[ inpofa[3*f+2] ] }} }};

    std::array< real, 3 >
      fn{{ geoFace(f,1), geoFace(f,2), geoFace(f,3) }};

    // Gaussian quadrature
    for (std::size_t igp=0; igp<ng; ++igp)
    {
      // Compute the coordinates of quadrature point at physical domain
      auto gp = eval_gp( igp, coordfa, coordgp );

      // In order to determine the high-order solution from the left and right
      // elements at the surface quadrature points, the basis functions from
      // the left and right elements are needed. For this, a transformation to
      // the reference coordinates is necessary, since the basis functions are
      // defined on the reference tetrahedron only.
      // The transformation relations are shown below:
      //  xi   = Jacobian( coordel[0], gp, coordel[2], coordel[3] ) / detT
      //  eta  = Jacobian( coordel[0], coordel[2], gp, coordel[3] ) / detT
      //  zeta = Jacobian( coordel[0], coordel[2], coordel[3], gp ) / detT

      // If an rDG method is set up (P0P1), then, currently we compute the P1
      // basis functions and solutions by default. This implies that P0P1 is
      // unsupported in the p-adaptive DG (PDG). This is a workaround until we
      // have rdofel, which is needed to distinguish between ndofs and rdofs per
      // element for pDG.
      std::size_t dof_el, dof_er;
      if (rdof > ndof)
      {
        dof_el = rdof;
        dof_er = rdof;
      }
      else
      {
        dof_el = ndofel[el];
        dof_er = ndofel[er];
      }

      std::array< tk::real, 3> ref_gp_l{
        Jacobian( coordel_l[0], gp, coordel_l[2], coordel_l[3] ) / detT_l,
        Jacobian( coordel_l[0], coordel_l[1], gp, coordel_l[3] ) / detT_l,
        Jacobian( coordel_l[0], coordel_l[1], coordel_l[2], gp ) / detT_l };
      std::array< tk::real, 3> ref_gp_r{
        Jacobian( coordel_r[0], gp, coordel_r[2], coordel_r[3] ) / detT_r,
        Jacobian( coordel_r[0], coordel_r[1], gp, coordel_r[3] ) / detT_r,
        Jacobian( coordel_r[0], coordel_r[1], coordel_r[2], gp ) / detT_r };

      //Compute the basis functions
      auto B_l = eval_basis( dof_el, ref_gp_l[0], ref_gp_l[1], ref_gp_l[2] );
      auto B_r = eval_basis( dof_er, ref_gp_r[0], ref_gp_r[1], ref_gp_r[2] );

      auto wt = wgp[igp] * geoFace(f,0);

      std::array< std::vector< real >, 2 > state;

<<<<<<< HEAD
      state[0] = evalPolynomialSol(system, offset, mat_blk, intsharp, ncomp,
        nprim, rdof, nmat, el, dof_el, inpoel, coord, geoElem, ref_gp_l, B_l,
        U, P);
      state[1] = evalPolynomialSol(system, offset, mat_blk, intsharp, ncomp,
        nprim, rdof, nmat, er, dof_er, inpoel, coord, geoElem, ref_gp_r, B_r,
        U, P);
=======
      state[0] = evalPolynomialSol(system, intsharp, ncomp, nprim, rdof,
        nmat, el, dof_el, inpoel, coord, geoElem, ref_gp_l, B_l, U, P);
      state[1] = evalPolynomialSol(system, intsharp, ncomp, nprim, rdof,
        nmat, er, dof_er, inpoel, coord, geoElem, ref_gp_r, B_r, U, P);
>>>>>>> e2b0d94a

      Assert( state[0].size() == ncomp+nprim, "Incorrect size for "
              "appended boundary state vector" );
      Assert( state[1].size() == ncomp+nprim, "Incorrect size for "
              "appended boundary state vector" );

      // evaluate prescribed velocity (if any)
      auto v = vel( system, ncomp, gp[0], gp[1], gp[2], t );

      // compute flux
      auto fl = flux( mat_blk, fn, state, v );

      // Add the surface integration term to the rhs
      update_rhs_fa( ncomp, nmat, ndof, ndofel[el], ndofel[er], wt, fn,
                     el, er, fl, B_l, B_r, R, riemannDeriv );
    }
  }
}

void
update_rhs_fa( ncomp_t ncomp,
               std::size_t nmat,
               const std::size_t ndof,
               const std::size_t ndof_l,
               const std::size_t ndof_r,
               const tk::real wt,
               const std::array< tk::real, 3 >& fn,
               const std::size_t el,
               const std::size_t er,
               const std::vector< tk::real >& fl,
               const std::vector< tk::real >& B_l,
               const std::vector< tk::real >& B_r,
               Fields& R,
               std::vector< std::vector< tk::real > >& riemannDeriv )
// *****************************************************************************
//  Update the rhs by adding the surface integration term
//! \param[in] ncomp Number of scalar components in this PDE system
//! \param[in] nmat Number of materials in this PDE system
//! \param[in] ndof Maximum number of degrees of freedom
//! \param[in] ndof_l Number of degrees of freedom for left element
//! \param[in] ndof_r Number of degrees of freedom for right element
//! \param[in] wt Weight of gauss quadrature point
//! \param[in] fn Face/Surface normal
//! \param[in] el Left element index
//! \param[in] er Right element index
//! \param[in] fl Surface flux
//! \param[in] B_l Basis function for the left element
//! \param[in] B_r Basis function for the right element
//! \param[in,out] R Right-hand side vector computed
//! \param[in,out] riemannDeriv Derivatives of partial-pressures and velocities
//!   computed from the Riemann solver for use in the non-conservative terms.
//!   These derivatives are used only for multi-material hydro and unused for
//!   single-material compflow and linear transport.
// *****************************************************************************
{
  // following lines commented until rdofel is made available.
  //Assert( B_l.size() == ndof_l, "Size mismatch" );
  //Assert( B_r.size() == ndof_r, "Size mismatch" );

  for (ncomp_t c=0; c<ncomp; ++c)
  {
    auto mark = c*ndof;
    R(el, mark) -= wt * fl[c];
    R(er, mark) += wt * fl[c];

    if(ndof_l > 1)          //DG(P1)
    {
      R(el, mark+1) -= wt * fl[c] * B_l[1];
      R(el, mark+2) -= wt * fl[c] * B_l[2];
      R(el, mark+3) -= wt * fl[c] * B_l[3];
    }

    if(ndof_r > 1)          //DG(P1)
    {
      R(er, mark+1) += wt * fl[c] * B_r[1];
      R(er, mark+2) += wt * fl[c] * B_r[2];
      R(er, mark+3) += wt * fl[c] * B_r[3];
    }

    if(ndof_l > 4)          //DG(P2)
    {
      R(el, mark+4) -= wt * fl[c] * B_l[4];
      R(el, mark+5) -= wt * fl[c] * B_l[5];
      R(el, mark+6) -= wt * fl[c] * B_l[6];
      R(el, mark+7) -= wt * fl[c] * B_l[7];
      R(el, mark+8) -= wt * fl[c] * B_l[8];
      R(el, mark+9) -= wt * fl[c] * B_l[9];
    }

    if(ndof_r > 4)          //DG(P2)
    {
      R(er, mark+4) += wt * fl[c] * B_r[4];
      R(er, mark+5) += wt * fl[c] * B_r[5];
      R(er, mark+6) += wt * fl[c] * B_r[6];
      R(er, mark+7) += wt * fl[c] * B_r[7];
      R(er, mark+8) += wt * fl[c] * B_r[8];
      R(er, mark+9) += wt * fl[c] * B_r[9];
    }
  }

  // Prep for non-conservative terms in multimat
  if (fl.size() > ncomp)
  {
    // Gradients of partial pressures
    for (std::size_t k=0; k<nmat; ++k)
    {
      for (std::size_t idir=0; idir<3; ++idir)
      {
        riemannDeriv[3*k+idir][el] += wt * fl[ncomp+k] * fn[idir];
        riemannDeriv[3*k+idir][er] -= wt * fl[ncomp+k] * fn[idir];
      }
    }

    // Divergence of velocity multiples basis fucntion( d(uB) / dx )
    for(std::size_t idof = 0; idof < ndof; idof++) {
      riemannDeriv[3*nmat+idof][el] += wt * fl[ncomp+nmat] * B_l[idof];
      riemannDeriv[3*nmat+idof][er] -= wt * fl[ncomp+nmat] * B_r[idof];
    }
  }
}

void
surfIntFV( ncomp_t system,
  std::size_t nmat,
  const std::vector< inciter::EoS_Base* >& mat_blk,
  real t,
  const std::size_t rdof,
  const std::vector< std::size_t >& inpoel,
  const UnsMesh::Coords& coord,
  const inciter::FaceData& fd,
  const Fields& geoFace,
  const Fields& geoElem,
  const RiemannFluxFn& flux,
  const VelFn& vel,
  const Fields& U,
  const Fields& P,
  Fields& R,
  std::vector< std::vector< tk::real > >& riemannDeriv,
  int intsharp )
// *****************************************************************************
//  Compute internal surface flux integrals for second order FV
//! \param[in] system Equation system index
//! \param[in] nmat Number of materials in this PDE system
//! \param[in] t Physical time
//! \param[in] rdof Maximum number of reconstructed degrees of freedom
//! \param[in] inpoel Element-node connectivity
//! \param[in] coord Array of nodal coordinates
//! \param[in] fd Face connectivity and boundary conditions object
//! \param[in] geoFace Face geometry array
//! \param[in] geoElem Element geometry array
//! \param[in] flux Riemann flux function to use
//! \param[in] vel Function to use to query prescribed velocity (if any)
//! \param[in] U Solution vector at recent time step
//! \param[in] P Vector of primitives at recent time step
//! \param[in,out] R Right-hand side vector computed
//! \param[in,out] riemannDeriv Derivatives of partial-pressures and velocities
//!   computed from the Riemann solver for use in the non-conservative terms.
//!   These derivatives are used only for multi-material hydro and unused for
//!   single-material compflow and linear transport.
//! \param[in] intsharp Interface compression tag, an optional argument, with
//!   default 0, so that it is unused for single-material and transport.
// *****************************************************************************
{
  const auto& esuf = fd.Esuf();

  const auto& cx = coord[0];
  const auto& cy = coord[1];
  const auto& cz = coord[2];

  auto ncomp = U.nprop()/rdof;
  auto nprim = P.nprop()/rdof;

  //Assert( (nmat==1 ? riemannDeriv.empty() : true), "Non-empty Riemann "
  //        "derivative vector for single material compflow" );

  // compute internal surface flux integrals
  for (auto f=fd.Nbfac(); f<esuf.size()/2; ++f)
  {
    Assert( esuf[2*f] > -1 && esuf[2*f+1] > -1, "Interior element detected "
            "as -1" );

    std::size_t el = static_cast< std::size_t >(esuf[2*f]);
    std::size_t er = static_cast< std::size_t >(esuf[2*f+1]);

    // Extract the element coordinates
    std::array< std::array< tk::real, 3>, 4 > coordel_l {{ 
      {{ cx[ inpoel[4*el  ] ], cy[ inpoel[4*el  ] ], cz[ inpoel[4*el  ] ] }},
      {{ cx[ inpoel[4*el+1] ], cy[ inpoel[4*el+1] ], cz[ inpoel[4*el+1] ] }},
      {{ cx[ inpoel[4*el+2] ], cy[ inpoel[4*el+2] ], cz[ inpoel[4*el+2] ] }},
      {{ cx[ inpoel[4*el+3] ], cy[ inpoel[4*el+3] ], cz[ inpoel[4*el+3] ] }} }};

    std::array< std::array< tk::real, 3>, 4 > coordel_r {{ 
      {{ cx[ inpoel[4*er  ] ], cy[ inpoel[4*er  ] ], cz[ inpoel[4*er  ] ] }},
      {{ cx[ inpoel[4*er+1] ], cy[ inpoel[4*er+1] ], cz[ inpoel[4*er+1] ] }},
      {{ cx[ inpoel[4*er+2] ], cy[ inpoel[4*er+2] ], cz[ inpoel[4*er+2] ] }},
      {{ cx[ inpoel[4*er+3] ], cy[ inpoel[4*er+3] ], cz[ inpoel[4*er+3] ] }} }};

    // Compute the determinant of Jacobian matrix
    auto detT_l = 
      Jacobian( coordel_l[0], coordel_l[1], coordel_l[2], coordel_l[3] );
    auto detT_r =
      Jacobian( coordel_r[0], coordel_r[1], coordel_r[2], coordel_r[3] );

    // face normal
    std::array< real, 3 > fn{{geoFace(f,1), geoFace(f,2), geoFace(f,3)}};

    // face centroid
    std::array< real, 3 > gp{{geoFace(f,4), geoFace(f,5), geoFace(f,6)}};

    // In order to determine the high-order solution from the left and right
    // elements at the surface quadrature points, the basis functions from
    // the left and right elements are needed. For this, a transformation to
    // the reference coordinates is necessary, since the basis functions are
    // defined on the reference tetrahedron only.
    // The transformation relations are shown below:
    //  xi   = Jacobian( coordel[0], gp, coordel[2], coordel[3] ) / detT
    //  eta  = Jacobian( coordel[0], coordel[2], gp, coordel[3] ) / detT
    //  zeta = Jacobian( coordel[0], coordel[2], coordel[3], gp ) / detT

    std::array< tk::real, 3> ref_gp_l{
      Jacobian( coordel_l[0], gp, coordel_l[2], coordel_l[3] ) / detT_l,
      Jacobian( coordel_l[0], coordel_l[1], gp, coordel_l[3] ) / detT_l,
      Jacobian( coordel_l[0], coordel_l[1], coordel_l[2], gp ) / detT_l };
    std::array< tk::real, 3> ref_gp_r{
      Jacobian( coordel_r[0], gp, coordel_r[2], coordel_r[3] ) / detT_r,
      Jacobian( coordel_r[0], coordel_r[1], gp, coordel_r[3] ) / detT_r,
      Jacobian( coordel_r[0], coordel_r[1], coordel_r[2], gp ) / detT_r };

    //Compute the basis functions
    auto B_l = eval_basis( rdof, ref_gp_l[0], ref_gp_l[1], ref_gp_l[2] );
    auto B_r = eval_basis( rdof, ref_gp_r[0], ref_gp_r[1], ref_gp_r[2] );

    std::array< std::vector< real >, 2 > state;

<<<<<<< HEAD
    state[0] = evalPolynomialSol(system, offset, mat_blk, intsharp, ncomp,
      nprim, rdof, nmat, el, rdof, inpoel, coord, geoElem, ref_gp_l, B_l, U, P);
    state[1] = evalPolynomialSol(system, offset, mat_blk, intsharp, ncomp,
      nprim, rdof, nmat, er, rdof, inpoel, coord, geoElem, ref_gp_r, B_r, U, P);
=======
    state[0] = evalPolynomialSol(system, intsharp, ncomp, nprim, rdof,
      nmat, el, rdof, inpoel, coord, geoElem, ref_gp_l, B_l, U, P);
    state[1] = evalPolynomialSol(system, intsharp, ncomp, nprim, rdof,
      nmat, er, rdof, inpoel, coord, geoElem, ref_gp_r, B_r, U, P);
>>>>>>> e2b0d94a

    //safeReco(rdof, nmat, el, er, U, state);

    Assert( state[0].size() == ncomp+nprim, "Incorrect size for "
            "appended boundary state vector" );
    Assert( state[1].size() == ncomp+nprim, "Incorrect size for "
            "appended boundary state vector" );

    // evaluate prescribed velocity (if any)
    auto v = vel( system, ncomp, gp[0], gp[1], gp[2], t );

    // compute flux
    auto fl = flux( mat_blk, fn, state, v );

    // Add the surface integration term to the rhs
    for (ncomp_t c=0; c<ncomp; ++c)
    {
      R(el, c) -= geoFace(f,0) * fl[c];
      R(er, c) += geoFace(f,0) * fl[c];
    }

    // Prep for non-conservative terms in multimat
    if (fl.size() > ncomp)
    {
      // Gradients of partial pressures
      for (std::size_t k=0; k<nmat; ++k)
      {
        for (std::size_t idir=0; idir<3; ++idir)
        {
          riemannDeriv[3*k+idir][el] += geoFace(f,0) * fl[ncomp+k] * fn[idir];
          riemannDeriv[3*k+idir][er] -= geoFace(f,0) * fl[ncomp+k] * fn[idir];
        }
      }

      // Divergence of velocity
      riemannDeriv[3*nmat][el] += geoFace(f,0) * fl[ncomp+nmat];
      riemannDeriv[3*nmat][er] -= geoFace(f,0) * fl[ncomp+nmat];
    }
  }
}

} // tk::<|MERGE_RESOLUTION|>--- conflicted
+++ resolved
@@ -48,11 +48,7 @@
 //  Compute internal surface flux integrals
 //! \param[in] system Equation system index
 //! \param[in] nmat Number of materials in this PDE system
-<<<<<<< HEAD
-//! \param[in] offset Offset this PDE system operates from
 //! \param[in] mat_blk EOS material block
-=======
->>>>>>> e2b0d94a
 //! \param[in] t Physical time
 //! \param[in] ndof Maximum number of degrees of freedom
 //! \param[in] rdof Maximum number of reconstructed degrees of freedom
@@ -196,19 +192,10 @@
 
       std::array< std::vector< real >, 2 > state;
 
-<<<<<<< HEAD
-      state[0] = evalPolynomialSol(system, offset, mat_blk, intsharp, ncomp,
-        nprim, rdof, nmat, el, dof_el, inpoel, coord, geoElem, ref_gp_l, B_l,
-        U, P);
-      state[1] = evalPolynomialSol(system, offset, mat_blk, intsharp, ncomp,
-        nprim, rdof, nmat, er, dof_er, inpoel, coord, geoElem, ref_gp_r, B_r,
-        U, P);
-=======
-      state[0] = evalPolynomialSol(system, intsharp, ncomp, nprim, rdof,
+      state[0] = evalPolynomialSol(system, mat_blk, intsharp, ncomp, nprim, rdof,
         nmat, el, dof_el, inpoel, coord, geoElem, ref_gp_l, B_l, U, P);
-      state[1] = evalPolynomialSol(system, intsharp, ncomp, nprim, rdof,
+      state[1] = evalPolynomialSol(system, mat_blk, intsharp, ncomp, nprim, rdof,
         nmat, er, dof_er, inpoel, coord, geoElem, ref_gp_r, B_r, U, P);
->>>>>>> e2b0d94a
 
       Assert( state[0].size() == ncomp+nprim, "Incorrect size for "
               "appended boundary state vector" );
@@ -443,17 +430,10 @@
 
     std::array< std::vector< real >, 2 > state;
 
-<<<<<<< HEAD
-    state[0] = evalPolynomialSol(system, offset, mat_blk, intsharp, ncomp,
-      nprim, rdof, nmat, el, rdof, inpoel, coord, geoElem, ref_gp_l, B_l, U, P);
-    state[1] = evalPolynomialSol(system, offset, mat_blk, intsharp, ncomp,
-      nprim, rdof, nmat, er, rdof, inpoel, coord, geoElem, ref_gp_r, B_r, U, P);
-=======
-    state[0] = evalPolynomialSol(system, intsharp, ncomp, nprim, rdof,
+    state[0] = evalPolynomialSol(system, mat_blk, intsharp, ncomp, nprim, rdof,
       nmat, el, rdof, inpoel, coord, geoElem, ref_gp_l, B_l, U, P);
-    state[1] = evalPolynomialSol(system, intsharp, ncomp, nprim, rdof,
+    state[1] = evalPolynomialSol(system, mat_blk, intsharp, ncomp, nprim, rdof,
       nmat, er, rdof, inpoel, coord, geoElem, ref_gp_r, B_r, U, P);
->>>>>>> e2b0d94a
 
     //safeReco(rdof, nmat, el, er, U, state);
 
