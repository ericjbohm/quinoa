--- conflicted
+++ resolved
@@ -609,13 +609,8 @@
 
       std::vector< tk::real > phic_p2, phip_p2;
 
-<<<<<<< HEAD
-      PositivityLimitingMultiMat(nmat, system, offset, mat_blk, rdof, dof_el, e,
-        inpoel, coord, U, P, phic, phic_p2, phip, phip_p2);
-=======
-      PositivityLimitingMultiMat(nmat, system, rdof, dof_el, e, inpoel,
+      PositivityLimitingMultiMat(nmat, mat_blk, rdof, dof_el, e, inpoel,
         coord, U, P, phic, phic_p2, phip, phip_p2);
->>>>>>> e2b0d94a
 
       // limits under which compression is to be performed
       std::vector< std::size_t > matInt(nmat, 0);
@@ -796,13 +791,8 @@
         //}
       }
 
-<<<<<<< HEAD
-      PositivityLimitingMultiMat(nmat, system, offset, mat_blk, ndof, dof_el, e,
-          inpoel, coord, U, P, phic_p1, phic_p2, phip_p1, phic_p2);
-=======
-      PositivityLimitingMultiMat(nmat, system, ndof, dof_el, e, inpoel,
+      PositivityLimitingMultiMat(nmat, mat_blk, ndof, dof_el, e, inpoel,
           coord, U, P, phic_p1, phic_p2, phip_p1, phic_p2);
->>>>>>> e2b0d94a
 
       // limits under which compression is to be performed
       std::vector< std::size_t > matInt(nmat, 0);
@@ -854,11 +844,7 @@
   const std::vector< std::size_t >& inpoel,
   std::size_t nelem,
   std::size_t system,
-<<<<<<< HEAD
-  std::size_t offset,
   const std::vector< inciter::EoS_Base* >& mat_blk,
-=======
->>>>>>> e2b0d94a
   const tk::UnsMesh::Coords& coord,
   tk::Fields& U,
   tk::Fields& P,
@@ -918,13 +904,8 @@
 
     // apply positivity preserving limiter
     std::vector< tk::real > phic_p2, phip_p2;
-<<<<<<< HEAD
-    PositivityLimitingMultiMat(nmat, system, offset, mat_blk, rdof, rdof, e,
-      inpoel, coord, U, P, phic, phic_p2, phip, phip_p2);
-=======
-    PositivityLimitingMultiMat(nmat, system, rdof, rdof, e, inpoel,
+    PositivityLimitingMultiMat(nmat, mat_blk, rdof, rdof, e, inpoel,
       coord, U, P, phic, phic_p2, phip, phip_p2);
->>>>>>> e2b0d94a
 
     // apply limiter function
     for (std::size_t c=0; c<ncomp; ++c)
@@ -1779,13 +1760,7 @@
 }
 
 void PositivityLimitingMultiMat( std::size_t nmat,
-<<<<<<< HEAD
-                                 std::size_t,
-                                 ncomp_t offset,
                                const std::vector< inciter::EoS_Base* >& mat_blk,
-=======
-                                 std::size_t system,
->>>>>>> e2b0d94a
                                  std::size_t rdof,
                                  std::size_t ndof_el,
                                  std::size_t e,
@@ -1800,12 +1775,7 @@
 // *****************************************************************************
 //  Positivity preserving limiter for multi-material solver
 //! \param[in] nmat Number of materials in this PDE system
-//! \param[in] system Equation system index
-<<<<<<< HEAD
-//! \param[in] offset Index for equation system
 //! \param[in] mat_blk EOS material block
-=======
->>>>>>> e2b0d94a
 //! \param[in] rdof Total number of reconstructed dofs
 //! \param[in] ndof_el Number of dofs for element e
 //! \param[in] e Element being checked for consistency
@@ -2171,17 +2141,10 @@
       std::array< std::vector< tk::real >, 2 > state;
 
       // Evaluate the high order solution at the qudrature point
-<<<<<<< HEAD
-      state[0] = tk::evalPolynomialSol(system, offset, mat_blk, 0, ncomp, nprim,
-        rdof, nmat, el, dof_el, inpoel, coord, geoElem, ref_gp_l, B_l, U, P);
-      state[1] = tk::evalPolynomialSol(system, offset, mat_blk, 0, ncomp, nprim,
-        rdof, nmat, er, dof_er, inpoel, coord, geoElem, ref_gp_r, B_r, U, P);
-=======
-      state[0] = tk::evalPolynomialSol(system, 0, ncomp, nprim, rdof,
+      state[0] = tk::evalPolynomialSol(system, mat_blk, 0, ncomp, nprim, rdof,
         nmat, el, dof_el, inpoel, coord, geoElem, ref_gp_l, B_l, U, P);
-      state[1] = tk::evalPolynomialSol(system, 0, ncomp, nprim, rdof,
+      state[1] = tk::evalPolynomialSol(system, mat_blk, 0, ncomp, nprim, rdof,
         nmat, er, dof_er, inpoel, coord, geoElem, ref_gp_r, B_r, U, P);
->>>>>>> e2b0d94a
 
       Assert( state[0].size() == ncomp+nprim, "Incorrect size for "
               "appended boundary state vector" );
@@ -2232,484 +2195,6 @@
   }
 }
 
-<<<<<<< HEAD
-=======
-bool
-cleanTraceMultiMat(
-  std::size_t nelem,
-  std::size_t system,
-  const std::vector< EoS_Base* >& mat_blk,
-  const tk::Fields& geoElem,
-  std::size_t nmat,
-  tk::Fields& U,
-  tk::Fields& P )
-// *****************************************************************************
-//  Clean up the state of trace materials for multi-material PDE system
-//! \param[in] nelem Number of elements
-//! \param[in] system Index for equation systems
-//! \param[in] mat_blk EOS material block
-//! \param[in] geoElem Element geometry array
-//! \param[in] nmat Number of materials in this PDE system
-//! \param[in/out] U High-order solution vector which gets modified
-//! \param[in/out] P High-order vector of primitives which gets modified
-//! \return Boolean indicating if an unphysical material state was found
-// *****************************************************************************
-{
-  const auto rdof = g_inputdeck.get< tag::discr, tag::rdof >();
-  auto al_eps = 1.0e-02;
-  auto neg_density = false;
-
-  for (std::size_t e=0; e<nelem; ++e)
-  {
-    // find material in largest quantity, and determine if pressure
-    // relaxation is needed. If it is, determine materials that need
-    // relaxation, and the total volume of these materials.
-    std::vector< int > relaxInd(nmat, 0);
-    auto almax(0.0), relaxVol(0.0);
-    std::size_t kmax = 0;
-    for (std::size_t k=0; k<nmat; ++k)
-    {
-      auto al = U(e, volfracDofIdx(nmat, k, rdof, 0));
-      if (al > almax)
-      {
-        almax = al;
-        kmax = k;
-      }
-      else if (al < al_eps)
-      {
-        relaxInd[k] = 1;
-        relaxVol += al;
-      }
-    }
-    relaxInd[kmax] = 1;
-    relaxVol += almax;
-
-    auto u = P(e, velocityDofIdx(nmat, 0, rdof, 0));
-    auto v = P(e, velocityDofIdx(nmat, 1, rdof, 0));
-    auto w = P(e, velocityDofIdx(nmat, 2, rdof, 0));
-    auto pmax = P(e, pressureDofIdx(nmat, kmax, rdof, 0))/almax;
-    auto tmax = mat_blk[kmax]->eos_temperature(
-      U(e, densityDofIdx(nmat, kmax, rdof, 0)), u, v, w,
-      U(e, energyDofIdx(nmat, kmax, rdof, 0)), almax );
-
-    tk::real p_target(0.0), d_al(0.0), d_arE(0.0);
-    //// get equilibrium pressure
-    //std::vector< tk::real > kmat(nmat, 0.0);
-    //tk::real ratio(0.0);
-    //for (std::size_t k=0; k<nmat; ++k)
-    //{
-    //  auto arhok = U(e, densityDofIdx(nmat,k,rdof,0));
-    //  auto alk = U(e, volfracDofIdx(nmat,k,rdof,0));
-    //  auto apk = P(e, pressureDofIdx(nmat,k,rdof,0));
-    //  auto ak = eos_soundspeed< tag::multimat >(system, arhok, apk, alk, k );
-    //  kmat[k] = arhok * ak * ak;
-
-    //  p_target += alk * apk / kmat[k];
-    //  ratio += alk * alk / kmat[k];
-    //}
-    //p_target /= ratio;
-    //p_target = std::max(p_target, 1e-14);
-    p_target = std::max(pmax, 1e-14);
-
-    // 1. Correct minority materials and store volume/energy changes
-    for (std::size_t k=0; k<nmat; ++k)
-    {
-      auto alk = U(e, volfracDofIdx(nmat, k, rdof, 0));
-      auto pk = P(e, pressureDofIdx(nmat, k, rdof, 0)) / alk;
-      auto Pck = pstiff< tag::multimat >(system, k);
-      // for positive volume fractions
-      if (matExists(alk))
-      {
-        // check if volume fraction is lesser than threshold (al_eps) and
-        // if the material (effective) pressure is negative. If either of
-        // these conditions is true, perform pressure relaxation.
-        if ((alk < al_eps) || (pk+Pck < 0.0)/*&& (std::fabs((pk-pmax)/pmax) > 1e-08)*/)
-        {
-          //auto gk = gamma< tag::multimat >(system, k);
-
-          tk::real alk_new(0.0);
-          //// volume change based on polytropic expansion/isentropic compression
-          //if (pk > p_target)
-          //{
-          //  alk_new = std::pow((pk/p_target), (1.0/gk)) * alk;
-          //}
-          //else
-          //{
-          //  auto arhok = U(e, densityDofIdx(nmat, k, rdof, 0));
-          //  auto ck = eos_soundspeed< tag::multimat >(system, arhok, alk*pk,
-          //    alk, k);
-          //  auto kk = arhok * ck * ck;
-          //  alk_new = alk - (alk*alk/kk) * (p_target-pk);
-          //}
-          alk_new = alk;
-
-          // energy change
-          auto rhomat = U(e, densityDofIdx(nmat, k, rdof, 0))
-            / alk_new;
-          auto rhoEmat = mat_blk[k]->eos_totalenergy( rhomat, u, v, w,
-                                                      p_target);
-
-          // volume-fraction and total energy flux into majority material
-          d_al += (alk - alk_new);
-          d_arE += (U(e, energyDofIdx(nmat, k, rdof, 0))
-            - alk_new * rhoEmat);
-
-          // update state of trace material
-          U(e, volfracDofIdx(nmat, k, rdof, 0)) = alk_new;
-          U(e, energyDofIdx(nmat, k, rdof, 0)) = alk_new*rhoEmat;
-          P(e, pressureDofIdx(nmat, k, rdof, 0)) = alk_new*p_target;
-        }
-      }
-      // check for unbounded volume fractions
-      else if (alk < 0.0)
-      {
-        auto rhok = mat_blk[k]->eos_density(p_target, tmax);
-        d_al += (alk - 1e-14);
-        // update state of trace material
-        U(e, volfracDofIdx(nmat, k, rdof, 0)) = 1e-14;
-        U(e, densityDofIdx(nmat, k, rdof, 0)) = 1e-14 * rhok;
-        U(e, energyDofIdx(nmat, k, rdof, 0)) = 1e-14
-          * mat_blk[k]->eos_totalenergy(rhok, u, v, w, p_target );
-        P(e, pressureDofIdx(nmat, k, rdof, 0)) = 1e-14 *
-          p_target;
-        for (std::size_t i=1; i<rdof; ++i) {
-          U(e, volfracDofIdx(nmat, k, rdof, i)) = 0.0;
-          U(e, densityDofIdx(nmat, k, rdof, i)) = 0.0;
-          U(e, energyDofIdx(nmat, k, rdof, i)) = 0.0;
-          P(e, pressureDofIdx(nmat, k, rdof, i)) = 0.0;
-        }
-      }
-      else {
-        auto rhok = U(e, densityDofIdx(nmat, k, rdof, 0)) / alk;
-        // update state of trace material
-        U(e, energyDofIdx(nmat, k, rdof, 0)) = alk
-          * mat_blk[k]->eos_totalenergy( rhok, u, v, w, p_target );
-        P(e, pressureDofIdx(nmat, k, rdof, 0)) = alk *
-          p_target;
-        for (std::size_t i=1; i<rdof; ++i) {
-          U(e, energyDofIdx(nmat, k, rdof, i)) = 0.0;
-          P(e, pressureDofIdx(nmat, k, rdof, i)) = 0.0;
-        }
-      }
-    }
-
-    // 2. Based on volume change in majority material, compute energy change
-    //auto gmax = gamma< tag::multimat >(system, kmax);
-    //auto pmax_new = pmax * std::pow(almax/(almax+d_al), gmax);
-    //auto rhomax_new = U(e, densityDofIdx(nmat, kmax, rdof, 0))
-    //  / (almax+d_al);
-    //auto rhoEmax_new = eos_totalenergy< tag::multimat >(system, rhomax_new, u,
-    //  v, w, pmax_new, kmax);
-    //auto d_arEmax_new = (almax+d_al) * rhoEmax_new
-    //  - U(e, energyDofIdx(nmat, kmax, rdof, 0));
-
-    U(e, volfracDofIdx(nmat, kmax, rdof, 0)) += d_al;
-    //U(e, energyDofIdx(nmat, kmax, rdof, 0)) += d_arEmax_new;
-
-    // 2. Flux energy change into majority material
-    U(e, energyDofIdx(nmat, kmax, rdof, 0)) += d_arE;
-    P(e, pressureDofIdx(nmat, kmax, rdof, 0)) =
-      mat_blk[kmax]->eos_pressure(
-      U(e, densityDofIdx(nmat, kmax, rdof, 0)), u, v, w,
-      U(e, energyDofIdx(nmat, kmax, rdof, 0)),
-      U(e, volfracDofIdx(nmat, kmax, rdof, 0)) );
-
-    // enforce unit sum of volume fractions
-    auto alsum = 0.0;
-    for (std::size_t k=0; k<nmat; ++k)
-      alsum += U(e, volfracDofIdx(nmat, k, rdof, 0));
-
-    for (std::size_t k=0; k<nmat; ++k) {
-      U(e, volfracDofIdx(nmat, k, rdof, 0)) /= alsum;
-      U(e, densityDofIdx(nmat, k, rdof, 0)) /= alsum;
-      U(e, energyDofIdx(nmat, k, rdof, 0)) /= alsum;
-      P(e, pressureDofIdx(nmat, k, rdof, 0)) /= alsum;
-    }
-
-    //// bulk quantities
-    //auto rhoEb(0.0), rhob(0.0), volb(0.0);
-    //for (std::size_t k=0; k<nmat; ++k)
-    //{
-    //  if (relaxInd[k] > 0.0)
-    //  {
-    //    rhoEb += U(e, energyDofIdx(nmat,k,rdof,0));
-    //    volb += U(e, volfracDofIdx(nmat,k,rdof,0));
-    //    rhob += U(e, densityDofIdx(nmat,k,rdof,0));
-    //  }
-    //}
-
-    //// 2. find mixture-pressure
-    //tk::real pmix(0.0), den(0.0);
-    //pmix = rhoEb - 0.5*rhob*(u*u+v*v+w*w);
-    //for (std::size_t k=0; k<nmat; ++k)
-    //{
-    //  auto gk = gamma< tag::multimat >(system, k);
-    //  auto Pck = pstiff< tag::multimat >(system, k);
-
-    //  pmix -= U(e, volfracDofIdx(nmat,k,rdof,0)) * gk * Pck *
-    //    relaxInd[k] / (gk-1.0);
-    //  den += U(e, volfracDofIdx(nmat,k,rdof,0)) * relaxInd[k]
-    //    / (gk-1.0);
-    //}
-    //pmix /= den;
-
-    //// 3. correct energies
-    //for (std::size_t k=0; k<nmat; ++k)
-    //{
-    //  if (relaxInd[k] > 0.0)
-    //  {
-    //    auto alk_new = U(e, volfracDofIdx(nmat,k,rdof,0));
-    //    U(e, energyDofIdx(nmat,k,rdof,0)) = alk_new *
-    //      eos_totalenergy< tag::multimat >(system, rhomat[k], u, v, w, pmix,
-    //      k);
-    //    P(e, pressureDofIdx(nmat, k, rdof, 0)) = alk_new * pmix;
-    //  }
-    //}
-
-    pmax = P(e, pressureDofIdx(nmat, kmax, rdof, 0)) /
-      U(e, volfracDofIdx(nmat, kmax, rdof, 0));
-
-    // check for unphysical state
-    for (std::size_t k=0; k<nmat; ++k)
-    {
-      auto alpha = U(e, volfracDofIdx(nmat, k, rdof, 0));
-      auto arho = U(e, densityDofIdx(nmat, k, rdof, 0));
-      auto apr = P(e, pressureDofIdx(nmat, k, rdof, 0));
-
-      // lambda for screen outputs
-      auto screenout = [&]()
-      {
-        std::cout << "Element centroid: " << geoElem(e,1) << ", "
-          << geoElem(e,2) << ", " << geoElem(e,3) << std::endl;
-        std::cout << "Material-id:      " << k << std::endl;
-        std::cout << "Volume-fraction:  " << alpha << std::endl;
-        std::cout << "Partial density:  " << arho << std::endl;
-        std::cout << "Partial pressure: " << apr << std::endl;
-        std::cout << "Major pressure:   " << pmax << std::endl;
-        std::cout << "Major temperature:" << tmax << std::endl;
-        std::cout << "Velocity:         " << u << ", " << v << ", " << w
-          << std::endl;
-      };
-
-      if (arho < 0.0)
-      {
-        neg_density = true;
-        screenout();
-      }
-    }
-  }
-  return neg_density;
-}
-
-tk::real
-timeStepSizeMultiMat(
-  const std::vector< EoS_Base* >& mat_blk,
-  const std::vector< int >& esuf,
-  const tk::Fields& geoFace,
-  const tk::Fields& geoElem,
-  const std::size_t nelem,
-  std::size_t nmat,
-  const tk::Fields& U,
-  const tk::Fields& P )
-// *****************************************************************************
-//  Time step restriction for multi material cell-centered schemes
-//! \param[in] mat_blk EOS material block
-//! \param[in] esuf Elements surrounding elements array
-//! \param[in] geoFace Face geometry array
-//! \param[in] geoElem Element geometry array
-//! \param[in] nelem Number of elements
-//! \param[in] nmat Number of materials in this PDE system
-//! \param[in] U High-order solution vector
-//! \param[in] P High-order vector of primitives
-//! \return Maximum allowable time step based on cfl criterion
-// *****************************************************************************
-{
-  const auto ndof = g_inputdeck.get< tag::discr, tag::ndof >();
-  const auto rdof = g_inputdeck.get< tag::discr, tag::rdof >();
-  std::size_t ncomp = U.nprop()/rdof;
-  std::size_t nprim = P.nprop()/rdof;
-
-  tk::real u, v, w, a, vn, dSV_l, dSV_r;
-  std::vector< tk::real > delt(U.nunk(), 0.0);
-  std::vector< tk::real > ugp(ncomp, 0.0), pgp(nprim, 0.0);
-
-  // compute maximum characteristic speed at all internal element faces
-  for (std::size_t f=0; f<esuf.size()/2; ++f)
-  {
-    std::size_t el = static_cast< std::size_t >(esuf[2*f]);
-    auto er = esuf[2*f+1];
-
-    // left element
-
-    // Compute the basis function for the left element
-    std::vector< tk::real > B_l(rdof, 0.0);
-    B_l[0] = 1.0;
-
-    // get conserved quantities
-    ugp = eval_state(ncomp, rdof, ndof, el, U, B_l, {0, ncomp-1});
-    // get primitive quantities
-    pgp = eval_state(nprim, rdof, ndof, el, P, B_l, {0, nprim-1});
-
-    // advection velocity
-    u = pgp[velocityIdx(nmat, 0)];
-    v = pgp[velocityIdx(nmat, 1)];
-    w = pgp[velocityIdx(nmat, 2)];
-
-    vn = u*geoFace(f,1) + v*geoFace(f,2) + w*geoFace(f,3);
-
-    // acoustic speed
-    a = 0.0;
-    for (std::size_t k=0; k<nmat; ++k)
-    {
-      if (ugp[volfracIdx(nmat, k)] > 1.0e-04) {
-        a = std::max( a, mat_blk[k]->eos_soundspeed( ugp[densityIdx(nmat, k)],
-          pgp[pressureIdx(nmat, k)], ugp[volfracIdx(nmat, k)] ) );
-      }
-    }
-
-    dSV_l = geoFace(f,0) * (std::fabs(vn) + a);
-
-    // right element
-    if (er > -1) {
-      std::size_t eR = static_cast< std::size_t >( er );
-
-      // Compute the basis function for the right element
-      std::vector< tk::real > B_r(rdof, 0.0);
-      B_r[0] = 1.0;
-
-      // get conserved quantities
-      ugp = eval_state( ncomp, rdof, ndof, eR, U, B_r, {0, ncomp-1});
-      // get primitive quantities
-      pgp = eval_state( nprim, rdof, ndof, eR, P, B_r, {0, nprim-1});
-
-      // advection velocity
-      u = pgp[velocityIdx(nmat, 0)];
-      v = pgp[velocityIdx(nmat, 1)];
-      w = pgp[velocityIdx(nmat, 2)];
-
-      vn = u*geoFace(f,1) + v*geoFace(f,2) + w*geoFace(f,3);
-
-      // acoustic speed
-      a = 0.0;
-      for (std::size_t k=0; k<nmat; ++k)
-      {
-        if (ugp[volfracIdx(nmat, k)] > 1.0e-04) {
-          a = std::max( a, mat_blk[k]->eos_soundspeed( ugp[densityIdx(nmat, k)],
-            pgp[pressureIdx(nmat, k)], ugp[volfracIdx(nmat, k)] ) );
-        }
-      }
-
-      dSV_r = geoFace(f,0) * (std::fabs(vn) + a);
-
-      delt[eR] += std::max( dSV_l, dSV_r );
-    } else {
-      dSV_r = dSV_l;
-    }
-
-    delt[el] += std::max( dSV_l, dSV_r );
-  }
-
-  tk::real mindt = std::numeric_limits< tk::real >::max();
-
-  // compute allowable dt
-  for (std::size_t e=0; e<nelem; ++e)
-  {
-    mindt = std::min( mindt, geoElem(e,0)/delt[e] );
-  }
-
-  return mindt;
-}
-
-tk::real
-timeStepSizeMultiMatFV(
-  const std::vector< EoS_Base* >& mat_blk,
-  const tk::Fields& geoElem,
-  const std::size_t nelem,
-  std::size_t system,
-  std::size_t nmat,
-  const int engSrcAd,
-  const tk::Fields& U,
-  const tk::Fields& P )
-// *****************************************************************************
-//  Time step restriction for multi material cell-centered FV scheme
-//! \param[in] mat_blk Material EOS block
-//! \param[in] geoElem Element geometry array
-//! \param[in] nelem Number of elements
-//! \param[in] system Index for equation systems
-//! \param[in] nmat Number of materials in this PDE system
-//! \param[in] engSrcAd Whether the energy source was added
-//! \param[in] U High-order solution vector
-//! \param[in] P High-order vector of primitives
-//! \return Maximum allowable time step based on cfl criterion
-// *****************************************************************************
-{
-  const auto ndof = g_inputdeck.get< tag::discr, tag::ndof >();
-  const auto rdof = g_inputdeck.get< tag::discr, tag::rdof >();
-  std::size_t ncomp = U.nprop()/rdof;
-  std::size_t nprim = P.nprop()/rdof;
-
-  std::vector< tk::real > ugp(ncomp, 0.0), pgp(nprim, 0.0);
-  tk::real mindt = std::numeric_limits< tk::real >::max();
-
-  // determine front propagation speed if relevant energy sources were added
-  tk::real v_front(0.0);
-  if (engSrcAd == 1) {
-    const auto& icmbk = g_inputdeck.get< tag::param, tag::multimat, tag::ic,
-      tag::meshblock >();
-    if (icmbk.size() > system) {
-      for (const auto& b : icmbk[system]) { // for all blocks
-        auto inittype = b.template get< tag::initiate, tag::init >();
-        if (inittype == ctr::InitiateType::LINEAR) {
-          v_front = std::max(v_front,
-            b.template get< tag::initiate, tag::velocity >());
-        }
-      }
-    }
-  }
-
-  // loop over all elements
-  for (std::size_t e=0; e<nelem; ++e)
-  {
-    // basis function at centroid
-    std::vector< tk::real > B(rdof, 0.0);
-    B[0] = 1.0;
-
-    // get conserved quantities
-    ugp = eval_state(ncomp, rdof, ndof, e, U, B, {0, ncomp-1});
-    // get primitive quantities
-    pgp = eval_state(nprim, rdof, ndof, e, P, B, {0, nprim-1});
-
-    // magnitude of advection velocity
-    auto u = pgp[velocityIdx(nmat, 0)];
-    auto v = pgp[velocityIdx(nmat, 1)];
-    auto w = pgp[velocityIdx(nmat, 2)];
-    auto vmag = std::sqrt(tk::dot({u, v, w}, {u, v, w}));
-
-    // acoustic speed
-    tk::real a = 0.0;
-    for (std::size_t k=0; k<nmat; ++k)
-    {
-      if (ugp[volfracIdx(nmat, k)] > 1.0e-04) {
-        a = std::max( a, mat_blk[k]->eos_soundspeed( ugp[densityIdx(nmat, k)],
-          pgp[pressureIdx(nmat, k)], ugp[volfracIdx(nmat, k)] ) );
-      }
-    }
-
-    // characteristic wave speed
-    auto v_char = vmag + a + v_front;
-
-    // characteristic length (radius of insphere)
-    auto dx = std::min(std::cbrt(geoElem(e,0)), geoElem(e,4))
-      /std::sqrt(24.0);
-
-    // element dt
-    mindt = std::min(mindt, dx/v_char);
-  }
-
-  return mindt;
-}
-
->>>>>>> e2b0d94a
 void
 correctLimConservMultiMat(
   std::size_t nelem,
