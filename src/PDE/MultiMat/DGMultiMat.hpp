// *****************************************************************************
/*!
  \file      src/PDE/MultiMat/DGMultiMat.hpp
  \copyright 2012-2015 J. Bakosi,
             2016-2018 Los Alamos National Security, LLC.,
             2019-2021 Triad National Security, LLC.
             All rights reserved. See the LICENSE file for details.
  \brief     Compressible multi-material flow using discontinuous Galerkin
    finite elements
  \details   This file implements calls to the physics operators governing
    compressible multi-material flow using discontinuous Galerkin
    discretizations.
*/
// *****************************************************************************
#ifndef DGMultiMat_h
#define DGMultiMat_h

#include <cmath>
#include <algorithm>
#include <unordered_set>
#include <map>
#include <array>

#include "Macro.hpp"
#include "Exception.hpp"
#include "Vector.hpp"
#include "ContainerUtil.hpp"
#include "UnsMesh.hpp"
#include "Inciter/InputDeck/InputDeck.hpp"
#include "Integrate/Basis.hpp"
#include "Integrate/Quadrature.hpp"
#include "Integrate/Initialize.hpp"
#include "Integrate/Mass.hpp"
#include "Integrate/Surface.hpp"
#include "Integrate/Boundary.hpp"
#include "Integrate/Volume.hpp"
#include "Integrate/MultiMatTerms.hpp"
#include "Integrate/Source.hpp"
#include "RiemannChoice.hpp"
#include "EoS/EoS.hpp"
#include "EoS/StiffenedGas.hpp"
#include "MultiMat/MultiMatIndexing.hpp"
#include "Reconstruction.hpp"
#include "Limiter.hpp"
#include "Problem/FieldOutput.hpp"
#include "Problem/BoxInitialization.hpp"
#include "PrefIndicator.hpp"

namespace inciter {

extern ctr::InputDeck g_inputdeck;

namespace dg {

//! \brief MultiMat used polymorphically with tk::DGPDE
//! \details The template arguments specify policies and are used to configure
//!   the behavior of the class. The policies are:
//!   - Physics - physics configuration, see PDE/MultiMat/Physics.h
//!   - Problem - problem configuration, see PDE/MultiMat/Problem.h
//! \note The default physics is velocity equilibrium (veleq), set in
//!   inciter::deck::check_multimat()
template< class Physics, class Problem >
class MultiMat {

  private:
    using eq = tag::multimat;

  public:
    //! Constructor
    //! \param[in] c Equation system index (among multiple systems configured)
    explicit MultiMat( ncomp_t c ) :
      m_system( c ),
      m_ncomp( g_inputdeck.get< tag::component, eq >().at(c) ),
      m_offset( g_inputdeck.get< tag::component >().offset< eq >(c) ),
      m_riemann( multimatRiemannSolver(
        g_inputdeck.get< tag::param, tag::multimat, tag::flux >().at(m_system) ) )
    {
      // associate boundary condition configurations with state functions
      brigand::for_each< ctr::bc::Keys >( ConfigBC< eq >( m_system, m_bc,
        { dirichlet
        , symmetry
        , invalidBC         // Inlet BC not implemented
        , invalidBC         // Outlet BC not implemented
        , subsonicOutlet
        , extrapolate } ) );

      // EoS initialization
      auto nmat =
        g_inputdeck.get< tag::param, tag::multimat, tag::nmat >()[m_system];
      for (std::size_t k=0; k<nmat; ++k) {
        // query input deck to get gamma, p_c, cv
        auto g = gamma< eq >(m_system, k);
        auto ps = pstiff< eq >(m_system, k);
        auto c_v = cv< eq >(m_system, k);
        m_mat_blk.push_back(new StiffenedGas(g, ps, c_v, k));
        }

    }

    //! Find the number of primitive quantities required for this PDE system
    //! \return The number of primitive quantities required to be stored for
    //!   this PDE system
    std::size_t nprim() const
    {
      const auto nmat =
        g_inputdeck.get< tag::param, tag::multimat, tag::nmat >()[m_system];
      // multimat needs individual material pressures and velocities currently
      return (nmat+3);
    }

    //! Find the number of materials set up for this PDE system
    //! \return The number of materials set up for this PDE system
    std::size_t nmat() const
    {
      const auto nmat =
        g_inputdeck.get< tag::param, tag::multimat, tag::nmat >()[m_system];
      return nmat;
    }

    //! Assign number of DOFs per equation in the PDE system
    //! \param[in,out] numEqDof Array storing number of Dofs for each PDE
    //!   equation
    void numEquationDofs(std::vector< std::size_t >& numEqDof) const
    {
      // all equation-dofs initialized to ndofs first
      for (std::size_t i=0; i<m_ncomp; ++i) {
        numEqDof.push_back(g_inputdeck.get< tag::discr, tag::ndof >());
      }

      // volume fractions are P0Pm (ndof = 1) if interface reconstruction is used
      const auto nmat =
        g_inputdeck.get< tag::param, tag::multimat, tag::nmat >()[m_system];
      for (std::size_t k=0; k<nmat; ++k) {
        if (g_inputdeck.get< tag::param, tag::multimat, tag::intsharp >
          ()[m_system] > 0) numEqDof[volfracIdx(nmat, k)] = 1;
      }
    }

    //! Determine elements that lie inside the user-defined IC box
    //! \param[in] geoElem Element geometry array
    //! \param[in] nielem Number of internal elements
    //! \param[in,out] inbox List of nodes at which box user ICs are set for
    //!    each IC box
    void IcBoxElems( const tk::Fields& geoElem,
      std::size_t nielem,
      std::vector< std::unordered_set< std::size_t > >& inbox ) const
    {
      tk::BoxElems< eq >(m_system, geoElem, nielem, inbox);
    }

    //! Initalize the compressible flow equations, prepare for time integration
    //! \param[in] L Block diagonal mass matrix
    //! \param[in] inpoel Element-node connectivity
    //! \param[in] coord Array of nodal coordinates
    //! \param[in] inbox List of elements at which box user ICs are set for
    //!    each IC box
    //! \param[in,out] unk Array of unknowns
    //! \param[in] t Physical time
    //! \param[in] nielem Number of internal elements
    void initialize( const tk::Fields& L,
      const std::vector< std::size_t >& inpoel,
      const tk::UnsMesh::Coords& coord,
      const std::vector< std::unordered_set< std::size_t > >& inbox,
      tk::Fields& unk,
      tk::real t,
      const std::size_t nielem ) const
    {
      tk::initialize( m_system, m_ncomp, m_offset, m_mat_blk, L, inpoel, coord,
                      Problem::initialize, unk, t, nielem );

      const auto rdof = g_inputdeck.get< tag::discr, tag::rdof >();
      const auto& ic = g_inputdeck.get< tag::param, eq, tag::ic >();
      const auto& icbox = ic.get< tag::box >();

      // Set initial conditions inside user-defined IC box
      std::vector< tk::real > s(m_ncomp, 0.0);
      for (std::size_t e=0; e<nielem; ++e) {
        if (icbox.size() > m_system) {
          std::size_t bcnt = 0;
          for (const auto& b : icbox[m_system]) {   // for all boxes
            if (inbox.size() > bcnt && inbox[bcnt].find(e) != inbox[bcnt].end())
            {
              for (std::size_t c=0; c<m_ncomp; ++c) {
                auto mark = c*rdof;
                s[c] = unk(e,mark,m_offset);
                // set high-order DOFs to zero
                for (std::size_t i=1; i<rdof; ++i)
                  unk(e,mark+i,m_offset) = 0.0;
              }
              initializeBox( m_system, m_mat_blk, 1.0, t, b, s );
              // store box-initialization in solution vector
              for (std::size_t c=0; c<m_ncomp; ++c) {
                auto mark = c*rdof;
                unk(e,mark,m_offset) = s[c];
              }
            }
            ++bcnt;
          }
        }
      }
    }

    //! Compute the left hand side block-diagonal mass matrix
    //! \param[in] geoElem Element geometry array
    //! \param[in,out] l Block diagonal mass matrix
    void lhs( const tk::Fields& geoElem, tk::Fields& l ) const {
      const auto ndof = g_inputdeck.get< tag::discr, tag::ndof >();
      // Unlike Compflow and Transport, there is a weak reconstruction about
      // conservative variable after limiting function which will require the
      // size of left hand side vector to be rdof
      tk::mass( m_ncomp, m_offset, ndof, geoElem, l );
    }

    //! Update the interface cells to first order dofs
    //! \param[in] unk Array of unknowns
    //! \param[in] nielem Number of internal elements
//    //! \param[in,out] ndofel Array of dofs
    //! \details This function resets the high-order terms in interface cells.
    void updateInterfaceCells( tk::Fields& unk,
      std::size_t nielem,
      std::vector< std::size_t >& /*ndofel*/ ) const
    {
      auto intsharp =
        g_inputdeck.get< tag::param, tag::multimat, tag::intsharp >()[m_system];
      // If this cell is not material interface, return this function
      if(not intsharp)  return;

      auto rdof = g_inputdeck.get< tag::discr, tag::rdof >();
      auto nmat =
        g_inputdeck.get< tag::param, tag::multimat, tag::nmat >()[m_system];

      for (std::size_t e=0; e<nielem; ++e) {
        std::vector< std::size_t > matInt(nmat, 0);
        std::vector< tk::real > alAvg(nmat, 0.0);
        for (std::size_t k=0; k<nmat; ++k)
          alAvg[k] = unk(e, volfracDofIdx(nmat,k,rdof,0), m_offset);
        auto intInd = interfaceIndicator(nmat, alAvg, matInt);

        // interface cells cannot be high-order
        if (intInd) {
          //ndofel[e] = 1;
          for (std::size_t k=0; k<nmat; ++k) {
            if (matInt[k]) {
              for (std::size_t i=1; i<rdof; ++i) {
                unk(e, densityDofIdx(nmat,k,rdof,i), m_offset) = 0.0;
                unk(e, energyDofIdx(nmat,k,rdof,i), m_offset) = 0.0;
              }
            }
          }
          for (std::size_t idir=0; idir<3; ++idir) {
            for (std::size_t i=1; i<rdof; ++i) {
              unk(e, momentumDofIdx(nmat,idir,rdof,i), m_offset) = 0.0;
            }
          }
        }
      }
    }

    //! Update the primitives for this PDE system
    //! \param[in] unk Array of unknowns
    //! \param[in] L The left hand side block-diagonal mass matrix
    //! \param[in] geoElem Element geometry array
    //! \param[in,out] prim Array of primitives
    //! \param[in] nielem Number of internal elements
    //! \details This function computes and stores the dofs for primitive
    //!   quantities, which are required for obtaining reconstructed states used
    //!   in the Riemann solver. See /PDE/Riemann/AUSM.hpp, where the
    //!   normal velocity for advection is calculated from independently
    //!   reconstructed velocities.
    void updatePrimitives( const tk::Fields& unk,
                           const tk::Fields& L,
                           const tk::Fields& geoElem,
                           tk::Fields& prim,
                           std::size_t nielem ) const
    {
      const auto rdof = g_inputdeck.get< tag::discr, tag::rdof >();
      const auto ndof = g_inputdeck.get< tag::discr, tag::ndof >();
      const auto nmat =
        g_inputdeck.get< tag::param, tag::multimat, tag::nmat >()[m_system];

      Assert( unk.nunk() == prim.nunk(), "Number of unknowns in solution "
              "vector and primitive vector at recent time step incorrect" );
      Assert( unk.nprop() == rdof*m_ncomp, "Number of components in solution "
              "vector must equal "+ std::to_string(rdof*m_ncomp) );
      Assert( prim.nprop() == rdof*nprim(), "Number of components in vector of "
              "primitive quantities must equal "+ std::to_string(rdof*nprim()) );

      for (std::size_t e=0; e<nielem; ++e)
      {
        std::vector< tk::real > R(nprim()*ndof, 0.0);

        auto ng = tk::NGvol(ndof);

        // arrays for quadrature points
        std::array< std::vector< tk::real >, 3 > coordgp;
        std::vector< tk::real > wgp;

        coordgp[0].resize( ng );
        coordgp[1].resize( ng );
        coordgp[2].resize( ng );
        wgp.resize( ng );

        tk::GaussQuadratureTet( ng, coordgp, wgp );

        // Loop over quadrature points in element e
        for (std::size_t igp=0; igp<ng; ++igp)
        {
          // Compute the basis function
          auto B =
            tk::eval_basis( ndof, coordgp[0][igp], coordgp[1][igp], coordgp[2][igp] );

          auto w = wgp[igp] * geoElem(e, 0, 0);

          auto state = tk::eval_state( m_ncomp, 0, rdof, ndof, e, unk, B, {0, m_ncomp-1} );

          // bulk density at quadrature point
          tk::real rhob(0.0);
          for (std::size_t k=0; k<nmat; ++k)
            rhob += state[densityIdx(nmat, k)];

          // velocity vector at quadrature point
          std::array< tk::real, 3 >
            vel{ state[momentumIdx(nmat, 0)]/rhob,
                 state[momentumIdx(nmat, 1)]/rhob,
                 state[momentumIdx(nmat, 2)]/rhob };

          std::vector< tk::real > pri(nprim(), 0.0);

          // Evaluate material pressure at quadrature point
          for(std::size_t imat = 0; imat < nmat; imat++)
          {
            auto alphamat = state[volfracIdx(nmat, imat)];
            auto arhomat = state[densityIdx(nmat, imat)];
            auto arhoemat = state[energyIdx(nmat, imat)];
            pri[pressureIdx(nmat,imat)] = m_mat_blk[imat]->eos_pressure(
              arhomat, vel[0], vel[1], vel[2], arhoemat, alphamat );

            pri[pressureIdx(nmat,imat)] = constrain_pressure< tag::multimat >(
              m_system, pri[pressureIdx(nmat,imat)], alphamat, imat);
          }

          // Evaluate bulk velocity at quadrature point
          for (std::size_t idir=0; idir<3; ++idir) {
            pri[velocityIdx(nmat,idir)] = vel[idir];
          }

          for(std::size_t k = 0; k < nprim(); k++)
          {
            auto mark = k * ndof;
            for(std::size_t idof = 0; idof < ndof; idof++)
              R[mark+idof] += w * pri[k] * B[idof];
          }
        }

        // Update the DG solution of primitive variables
        for(std::size_t k = 0; k < nprim(); k++)
        {
          auto mark = k * ndof;
          auto rmark = k * rdof;
          for(std::size_t idof = 0; idof < ndof; idof++)
          {
            prim(e, rmark+idof, 0) = R[mark+idof] / L(e, mark+idof, 0);
            if(fabs(prim(e, rmark+idof, 0)) < 1e-16)
              prim(e, rmark+idof, 0) = 0;
          }
        }
      }
    }

    //! Clean up the state of trace materials for this PDE system
    //! \param[in] geoElem Element geometry array
    //! \param[in,out] unk Array of unknowns
    //! \param[in,out] prim Array of primitives
    //! \param[in] nielem Number of internal elements
    //! \details This function cleans up the state of materials present in trace
    //!   quantities in each cell. Specifically, the state of materials with
    //!   very low volume-fractions in a cell is replaced by the state of the
    //!   material which is present in the largest quantity in that cell. This
    //!   becomes necessary when shocks pass through cells which contain a very
    //!   small amount of material. The state of that tiny material might
    //!   become unphysical and cause solution to diverge; thus requiring such
    //!   a "reset".
    void cleanTraceMaterial( const tk::Fields& geoElem,
                             tk::Fields& unk,
                             tk::Fields& prim,
                             std::size_t nielem ) const
    {
      [[maybe_unused]] const auto rdof = g_inputdeck.get< tag::discr,
        tag::rdof >();
      const auto nmat =
        g_inputdeck.get< tag::param, tag::multimat, tag::nmat >()[m_system];

      Assert( unk.nunk() == prim.nunk(), "Number of unknowns in solution "
              "vector and primitive vector at recent time step incorrect" );
      Assert( unk.nprop() == rdof*m_ncomp, "Number of components in solution "
              "vector must equal "+ std::to_string(rdof*m_ncomp) );
      Assert( prim.nprop() == rdof*nprim(), "Number of components in vector of "
              "primitive quantities must equal "+ std::to_string(rdof*nprim()) );

      auto neg_density = cleanTraceMultiMat(nielem, m_system, m_mat_blk,
        m_offset, geoElem, nmat, unk, prim);

      if (neg_density) Throw("Negative partial density.");
    }

    //! Reconstruct second-order solution from first-order
    //! \param[in] geoElem Element geometry array
    //! \param[in] fd Face connectivity and boundary conditions object
    //! \param[in] esup Elements-surrounding-nodes connectivity
    //! \param[in] inpoel Element-node connectivity
    //! \param[in] coord Array of nodal coordinates
    //! \param[in,out] U Solution vector at recent time step
    //! \param[in,out] P Vector of primitives at recent time step
    void reconstruct( tk::real,
                      const tk::Fields&,
                      const tk::Fields& geoElem,
                      const inciter::FaceData& fd,
                      const std::map< std::size_t, std::vector< std::size_t > >&
                        esup,
                      const std::vector< std::size_t >& inpoel,
                      const tk::UnsMesh::Coords& coord,
                      tk::Fields& U,
                      tk::Fields& P ) const
    {
      const auto rdof = g_inputdeck.get< tag::discr, tag::rdof >();
      const auto intsharp =
        g_inputdeck.get< tag::param, tag::multimat, tag::intsharp >()[m_system];

      bool is_p0p1(false);
      if (rdof == 4 && g_inputdeck.get< tag::discr, tag::ndof >() == 1)
        is_p0p1 = true;

      // do reconstruction only if P0P1 or if interface reconstruction is active
      if (is_p0p1 || (intsharp > 0)) {
        const auto nelem = fd.Esuel().size()/4;
        const auto nmat =
          g_inputdeck.get< tag::param, tag::multimat, tag::nmat >()[m_system];

        Assert( U.nprop() == rdof*m_ncomp, "Number of components in solution "
                "vector must equal "+ std::to_string(rdof*m_ncomp) );

        //----- reconstruction of conserved quantities -----
        //--------------------------------------------------
        // specify how many variables need to be reconstructed
        std::array< std::size_t, 2 > varRange {{0, m_ncomp-1}};
        if (!is_p0p1)
          varRange = {{volfracIdx(nmat, 0), volfracIdx(nmat, nmat-1)}};

        // 1. solve 3x3 least-squares system
        for (std::size_t e=0; e<nelem; ++e)
        {
          // Reconstruct second-order dofs of volume-fractions in Taylor space
          // using nodal-stencils, for a good interface-normal estimate
          tk::recoLeastSqExtStencil( rdof, m_offset, e, esup, inpoel, geoElem,
            U, varRange );
        }

        // 2. transform reconstructed derivatives to Dubiner dofs
        tk::transform_P0P1(m_offset, rdof, nelem, inpoel, coord, U, varRange);

        //----- reconstruction of primitive quantities -----
        //--------------------------------------------------
        // For multimat, conserved and primitive quantities are reconstructed
        // separately.
        if (is_p0p1) {
          // 1.
          for (std::size_t e=0; e<nelem; ++e)
          {
            // Reconstruct second-order dofs of volume-fractions in Taylor space
            // using nodal-stencils, for a good interface-normal estimate
            tk::recoLeastSqExtStencil( rdof, m_offset, e, esup, inpoel, geoElem,
              P, {0, nprim()-1} );
          }

          // 2.
          tk::transform_P0P1(m_offset, rdof, nelem, inpoel, coord, P,
            {0, nprim()-1});
        }
      }
    }

    //! Limit second-order solution, and primitive quantities separately
    //! \param[in] t Physical time
    //! \param[in] geoFace Face geometry array
    //! \param[in] geoElem Element geometry array
    //! \param[in] fd Face connectivity and boundary conditions object
    //! \param[in] esup Elements-surrounding-nodes connectivity
    //! \param[in] inpoel Element-node connectivity
    //! \param[in] coord Array of nodal coordinates
    //! \param[in] ndofel Vector of local number of degrees of freedome
    //! \param[in] gid Local->global node id map
    //! \param[in] bid Local chare-boundary node ids (value) associated to
    //!   global node ids (key)
    //! \param[in] uNodalExtrm Chare-boundary nodal extrema for conservative
    //!   variables
    //! \param[in] pNodalExtrm Chare-boundary nodal extrema for primitive
    //!   variables
    //! \param[in] mtInv Inverse of Taylor mass matrix
    //! \param[in,out] U Solution vector at recent time step
    //! \param[in,out] P Vector of primitives at recent time step
    //! \param[in,out] shockmarker Vector of shock-marker values
    void limit( [[maybe_unused]] tk::real t,
                const tk::Fields& geoFace,
                const tk::Fields& geoElem,
                const inciter::FaceData& fd,
                const std::map< std::size_t, std::vector< std::size_t > >& esup,
                const std::vector< std::size_t >& inpoel,
                const tk::UnsMesh::Coords& coord,
                const std::vector< std::size_t >& ndofel,
                const std::vector< std::size_t >& gid,
                const std::unordered_map< std::size_t, std::size_t >& bid,
                const std::vector< std::vector<tk::real> >& uNodalExtrm,
                const std::vector< std::vector<tk::real> >& pNodalExtrm,
                const std::vector< std::vector<tk::real> >& mtInv,
                tk::Fields& U,
                tk::Fields& P,
                std::vector< std::size_t >& shockmarker ) const
    {
      Assert( U.nunk() == P.nunk(), "Number of unknowns in solution "
              "vector and primitive vector at recent time step incorrect" );

      const auto limiter = g_inputdeck.get< tag::discr, tag::limiter >();
      const auto nmat =
        g_inputdeck.get< tag::param, tag::multimat, tag::nmat >()[m_system];
      const auto rdof = g_inputdeck.get< tag::discr, tag::rdof >();

      // limit vectors of conserved and primitive quantities
      if (limiter == ctr::LimiterType::SUPERBEEP1)
      {
        SuperbeeMultiMat_P1( fd.Esuel(), inpoel, ndofel, m_system, m_offset,
          coord, U, P, nmat );
      }
      else if (limiter == ctr::LimiterType::VERTEXBASEDP1 && rdof == 4)
      {
        VertexBasedMultiMat_P1( esup, inpoel, ndofel, fd.Esuel().size()/4,
          m_system, m_offset, fd, geoFace, geoElem, coord, U, P, nmat,
          shockmarker );
      }
      else if (limiter == ctr::LimiterType::VERTEXBASEDP1 && rdof == 10)
      {
        VertexBasedMultiMat_P2( esup, inpoel, ndofel, fd.Esuel().size()/4,
          m_system, m_offset, geoElem, coord, gid, bid, uNodalExtrm,
          pNodalExtrm, mtInv, U, P, nmat, shockmarker );
      }
      else if (limiter != ctr::LimiterType::NOLIMITER)
      {
        Throw("Limiter type not configured for multimat.");
      }
    }

    //! Update the conservative variable solution for this PDE system
    //! \param[in] prim Array of primitive variables
    //! \param[in] geoElem Element geometry array
    //! \param[in,out] unk Array of conservative variables
    //! \param[in] nielem Number of internal elements
    //! \details This function computes the updated dofs for conservative
    //!   quantities based on the limited solution
    void Correct_Conserv( const tk::Fields& prim,
                          const tk::Fields& geoElem,
                          tk::Fields& unk,
                          std::size_t nielem ) const
    {
      [[maybe_unused]] const auto rdof =
        g_inputdeck.get< tag::discr, tag::rdof >();
      const auto nmat =
        g_inputdeck.get< tag::param, tag::multimat, tag::nmat >()[m_system];

      Assert( unk.nunk() == prim.nunk(), "Number of unknowns in solution "
              "vector and primitive vector at recent time step incorrect" );
      Assert( unk.nprop() == rdof*m_ncomp, "Number of components in solution "
              "vector must equal "+ std::to_string(rdof*m_ncomp) );
      Assert( prim.nprop() == rdof*nprim(), "Number of components in vector of "
              "primitive quantities must equal "+ std::to_string(rdof*nprim()) );

<<<<<<< HEAD
      for (std::size_t e=0; e<nielem; ++e) {
        // Here we pre-compute the right-hand-side vector. The reason that the
        // lhs in DG.cpp is not used is that the size of this vector in this
        // projection procedure should be rdof instead of ndof.
        auto L = tk::massMatrixDubiner(rdof, geoElem(e,0,0));

        std::vector< tk::real > R((nmat+3)*rdof, 0.0);

        auto ng = tk::NGvol(ndof);

        // Arrays for quadrature points
        std::array< std::vector< tk::real >, 3 > coordgp;
        std::vector< tk::real > wgp;

        coordgp[0].resize( ng );
        coordgp[1].resize( ng );
        coordgp[2].resize( ng );
        wgp.resize( ng );

        tk::GaussQuadratureTet( ng, coordgp, wgp );

        // Loop over quadrature points in element e
        for (std::size_t igp=0; igp<ng; ++igp) {
          // Compute the basis function
          auto B = tk::eval_basis( ndof, coordgp[0][igp], coordgp[1][igp],
                                   coordgp[2][igp] );

          auto w = wgp[igp] * geoElem(e, 0, 0);

          // Evaluate the solution at quadrature point
          auto U = tk::eval_state( m_ncomp, 0, rdof, ndof, e, unk,  B,
                                   {0, m_ncomp-1} );
          auto P = tk::eval_state( nprim(), 0, rdof, ndof, e, prim, B,
                                   {0, nprim()-1} );

          // Solution vector that stores the material energy and bulk momentum
          std::vector< tk::real > s(nmat+3, 0.0);

          // Bulk density at quadrature point
          tk::real rhob(0.0);
          for (std::size_t k=0; k<nmat; ++k)
            rhob += U[densityIdx(nmat, k)];

          // Velocity vector at quadrature point
          std::array< tk::real, 3 >
            vel{ P[velocityIdx(nmat, 0)],
                 P[velocityIdx(nmat, 1)],
                 P[velocityIdx(nmat, 2)] };

          // Compute and store the bulk momentum
          for(std::size_t idir = 0; idir < 3; idir++)
            s[nmat+idir] = rhob * vel[idir];

          // Compute and store material energy at quadrature point
          for(std::size_t imat = 0; imat < nmat; imat++) {
            auto alphamat = U[volfracIdx(nmat, imat)];
            auto rhomat = U[densityIdx(nmat, imat)]/alphamat;
            auto premat = P[pressureIdx(nmat, imat)]/alphamat;
            s[imat] = alphamat * m_mat_blk[imat]->eos_totalenergy( rhomat,
              vel[0], vel[1], vel[2], premat );
          }

          // Evaluate the righ-hand-side vector
          for(std::size_t k = 0; k < nmat+3; k++) {
            auto mark = k * rdof;
            for(std::size_t idof = 0; idof < rdof; idof++)
              R[mark+idof] += w * s[k] * B[idof];
          }
        }

        // Update the high order dofs of the material energy
        for(std::size_t imat = 0; imat < nmat; imat++) {
          auto mark = imat * rdof;
          for(std::size_t idof = 1; idof < ndof; idof++)
            unk(e, energyDofIdx(nmat, imat, rdof, idof), 0) =
              R[mark+idof] / L[idof];
        }

        // Update the high order dofs of the bulk momentum
        for(std::size_t idir = 0; idir < 3; idir++) {
          auto mark = (nmat + idir) * rdof;
          for(std::size_t idof = 1; idof < ndof; idof++)
            unk(e, momentumDofIdx(nmat, idir, rdof, idof), 0) =
              R[mark+idof] / L[idof];
        }
      }
=======
      correctLimConservMultiMat(nielem, m_system, nmat, geoElem, prim, unk);
>>>>>>> 5232dfbc
    }


    //! Compute right hand side
    //! \param[in] t Physical time
    //! \param[in] geoFace Face geometry array
    //! \param[in] geoElem Element geometry array
    //! \param[in] fd Face connectivity and boundary conditions object
    //! \param[in] inpoel Element-node connectivity
    //! \param[in] coord Array of nodal coordinates
    //! \param[in] U Solution vector at recent time step
    //! \param[in] P Primitive vector at recent time step
    //! \param[in] ndofel Vector of local number of degrees of freedome
    //! \param[in,out] R Right-hand side vector computed
    void rhs( tk::real t,
              const tk::Fields& geoFace,
              const tk::Fields& geoElem,
              const inciter::FaceData& fd,
              const std::vector< std::size_t >& inpoel,
              const std::vector< std::unordered_set< std::size_t > >&,
              const tk::UnsMesh::Coords& coord,
              const tk::Fields& U,
              const tk::Fields& P,
              const std::vector< std::size_t >& ndofel,
              tk::Fields& R ) const
    {
      const auto ndof = g_inputdeck.get< tag::discr, tag::ndof >();
      const auto rdof = g_inputdeck.get< tag::discr, tag::rdof >();
      const auto nmat =
        g_inputdeck.get< tag::param, tag::multimat, tag::nmat >()[m_system];
      const auto intsharp =
        g_inputdeck.get< tag::param, tag::multimat, tag::intsharp >()[m_system];

      const auto nelem = fd.Esuel().size()/4;

      Assert( U.nunk() == P.nunk(), "Number of unknowns in solution "
              "vector and primitive vector at recent time step incorrect" );
      Assert( U.nunk() == R.nunk(), "Number of unknowns in solution "
              "vector and right-hand side at recent time step incorrect" );
      Assert( U.nprop() == rdof*m_ncomp, "Number of components in solution "
              "vector must equal "+ std::to_string(rdof*m_ncomp) );
      Assert( P.nprop() == rdof*nprim(), "Number of components in primitive "
              "vector must equal "+ std::to_string(rdof*nprim()) );
      Assert( R.nprop() == ndof*m_ncomp, "Number of components in right-hand "
              "side vector must equal "+ std::to_string(ndof*m_ncomp) );
      Assert( fd.Inpofa().size()/3 == fd.Esuf().size()/2,
              "Mismatch in inpofa size" );

      // set rhs to zero
      R.fill(0.0);

      // Allocate space for Riemann derivatives used in non-conservative terms.
      // The first 3*nmat terms represents the non-conservative term of partial
      // pressure derivatives in the energy equations. The rest ndof terms refer
      // to derivatives of Riemann velocity times basis function in the volume
      // fraction equation.
      std::vector< std::vector< tk::real > >
        riemannDeriv( 3*nmat+ndof, std::vector<tk::real>(U.nunk(),0.0) );

      // vectors to store the data of riemann velocity used for reconstruction
      // in volume fraction equation
      std::vector< std::vector< tk::real > > vriem( U.nunk() );
      std::vector< std::vector< tk::real > > riemannLoc( U.nunk() );

      // configure a no-op lambda for prescribed velocity
      auto velfn = [this]( ncomp_t, ncomp_t, tk::real, tk::real, tk::real,
        tk::real ){
        return std::vector< std::array< tk::real, 3 > >( m_ncomp ); };

      // compute internal surface flux integrals
      tk::surfInt( m_system, nmat, m_offset, m_mat_blk, t, ndof, rdof, inpoel,
                   coord, fd, geoFace, geoElem, m_riemann, velfn, U, P, ndofel,
                   R, vriem, riemannLoc, riemannDeriv, intsharp );

      // compute optional source term
      tk::srcInt( m_system, m_offset, m_mat_blk, t, ndof, fd.Esuel().size()/4,
                  inpoel, coord, geoElem, Problem::src, ndofel, R, nmat );

      if(ndof > 1)
        // compute volume integrals
        tk::volInt( m_system, nmat, m_offset, t, m_mat_blk, ndof, rdof, nelem,
                    inpoel, coord, geoElem, flux, velfn, U, P, ndofel, R,
                    intsharp );

      // compute boundary surface flux integrals
      for (const auto& b : m_bc)
        tk::bndSurfInt( m_system, nmat, m_offset, m_mat_blk, ndof, rdof,
                        b.first, fd, geoFace, geoElem, inpoel, coord, t,
                        m_riemann, velfn, b.second, U, P, ndofel, R, vriem,
                        riemannLoc, riemannDeriv, intsharp );

      Assert( riemannDeriv.size() == 3*nmat+ndof, "Size of Riemann derivative "
              "vector incorrect" );

      // get derivatives from riemannDeriv
      for (std::size_t k=0; k<riemannDeriv.size(); ++k)
      {
        Assert( riemannDeriv[k].size() == U.nunk(), "Riemann derivative vector "
                "for non-conservative terms has incorrect size" );
        for (std::size_t e=0; e<U.nunk(); ++e)
          riemannDeriv[k][e] /= geoElem(e, 0, 0);
      }

      // compute volume integrals of non-conservative terms
      tk::nonConservativeInt( m_system, nmat, m_offset, ndof, rdof, nelem,
                              inpoel, coord, geoElem, U, P, riemannDeriv,
                              ndofel, R, intsharp );

      // compute finite pressure relaxation terms
      if (g_inputdeck.get< tag::param, tag::multimat, tag::prelax >()[m_system])
      {
        const auto ct = g_inputdeck.get< tag::param, tag::multimat,
                                         tag::prelax_timescale >()[m_system];
        tk::pressureRelaxationInt( m_system, nmat, m_offset, m_mat_blk, ndof,
                                   rdof, nelem, inpoel, coord, geoElem, U, P,
                                   ndofel, ct, R, intsharp );
      }
    }

    //! Evaluate the adaptive indicator and mark the ndof for each element
    //! \param[in] nunk Number of unknowns
    //! \param[in] coord Array of nodal coordinates
    //! \param[in] inpoel Element-node connectivity
    //! \param[in] fd Face connectivity and boundary conditions object
    //! \param[in] unk Array of unknowns
    //! \param[in] prim Array of primitive quantities
    //! \param[in] indicator p-refinement indicator type
    //! \param[in] ndof Number of degrees of freedom in the solution
    //! \param[in] ndofmax Max number of degrees of freedom for p-refinement
    //! \param[in] tolref Tolerance for p-refinement
    //! \param[in,out] ndofel Vector of local number of degrees of freedome
    void eval_ndof( std::size_t nunk,
                    [[maybe_unused]] const tk::UnsMesh::Coords& coord,
                    [[maybe_unused]] const std::vector< std::size_t >& inpoel,
                    const inciter::FaceData& fd,
                    const tk::Fields& unk,
                    const tk::Fields& prim,
                    inciter::ctr::PrefIndicatorType indicator,
                    std::size_t ndof,
                    std::size_t ndofmax,
                    tk::real tolref,
                    std::vector< std::size_t >& ndofel ) const
    {
      const auto& esuel = fd.Esuel();
      const auto nmat =
        g_inputdeck.get< tag::param, tag::multimat, tag::nmat >()[m_system];

      if(indicator == inciter::ctr::PrefIndicatorType::SPECTRAL_DECAY)
        spectral_decay(nmat, nunk, esuel, unk, prim, ndof, ndofmax, tolref,
          ndofel);
      else
        Throw( "No such adaptive indicator type" );
    }

    //! Compute the minimum time step size
    //! \param[in] fd Face connectivity and boundary conditions object
    //! \param[in] geoFace Face geometry array
    //! \param[in] geoElem Element geometry array
//    //! \param[in] ndofel Vector of local number of degrees of freedom
    //! \param[in] U Solution vector at recent time step
    //! \param[in] P Vector of primitive quantities at recent time step
    //! \param[in] nielem Number of internal elements
    //! \return Minimum time step size
    //! \details The allowable dt is calculated by looking at the maximum
    //!   wave-speed in elements surrounding each face, times the area of that
    //!   face. Once the maximum of this quantity over the mesh is determined,
    //!   the volume of each cell is divided by this quantity. A minimum of this
    //!   ratio is found over the entire mesh, which gives the allowable dt.
    tk::real dt( const std::array< std::vector< tk::real >, 3 >&,
                 const std::vector< std::size_t >&,
                 const inciter::FaceData& fd,
                 const tk::Fields& geoFace,
                 const tk::Fields& geoElem,
                 const std::vector< std::size_t >& /*ndofel*/,
                 const tk::Fields& U,
                 const tk::Fields& P,
                 const std::size_t nielem ) const
    {
      const auto ndof = g_inputdeck.get< tag::discr, tag::ndof >();
      const auto nmat =
        g_inputdeck.get< tag::param, tag::multimat, tag::nmat >()[m_system];

      auto mindt = timeStepSizeMultiMat( m_mat_blk, fd.Esuf(), geoFace, geoElem,
        nielem, m_offset, nmat, U, P);

      tk::real dgp = 0.0;
      if (ndof == 4)
      {
        dgp = 1.0;
      }
      else if (ndof == 10)
      {
        dgp = 2.0;
      }

      // Scale smallest dt with CFL coefficient and the CFL is scaled by (2*p+1)
      // where p is the order of the DG polynomial by linear stability theory.
      mindt /= (2.0*dgp + 1.0);
      return mindt;
    }

    //! Extract the velocity field at cell nodes. Currently unused.
    //! \param[in] U Solution vector at recent time step
    //! \param[in] N Element node indices
    //! \return Array of the four values of the velocity field
    std::array< std::array< tk::real, 4 >, 3 >
    velocity( const tk::Fields& U,
              const std::array< std::vector< tk::real >, 3 >&,
              const std::array< std::size_t, 4 >& N ) const
    {
      const auto rdof = g_inputdeck.get< tag::discr, tag::rdof >();
      const auto nmat =
        g_inputdeck.get< tag::param, tag::multimat, tag::nmat >()[0];

      std::array< std::array< tk::real, 4 >, 3 > v;
      v[0] = U.extract( momentumDofIdx(nmat, 0, rdof, 0), m_offset, N );
      v[1] = U.extract( momentumDofIdx(nmat, 1, rdof, 0), m_offset, N );
      v[2] = U.extract( momentumDofIdx(nmat, 2, rdof, 0), m_offset, N );

      std::vector< std::array< tk::real, 4 > > ar;
      ar.resize(nmat);
      for (std::size_t k=0; k<nmat; ++k)
        ar[k] = U.extract( densityDofIdx(nmat, k, rdof, 0), m_offset, N );

      std::array< tk::real, 4 > r{{ 0.0, 0.0, 0.0, 0.0 }};
      for (std::size_t i=0; i<r.size(); ++i) {
        for (std::size_t k=0; k<nmat; ++k)
          r[i] += ar[k][i];
      }

      std::transform( r.begin(), r.end(), v[0].begin(), v[0].begin(),
                      []( tk::real s, tk::real& d ){ return d /= s; } );
      std::transform( r.begin(), r.end(), v[1].begin(), v[1].begin(),
                      []( tk::real s, tk::real& d ){ return d /= s; } );
      std::transform( r.begin(), r.end(), v[2].begin(), v[2].begin(),
                      []( tk::real s, tk::real& d ){ return d /= s; } );
      return v;
    }

    //! Return analytic field names to be output to file
    //! \return Vector of strings labelling analytic fields output in file
    std::vector< std::string > analyticFieldNames() const {
      auto nmat =
        g_inputdeck.get< tag::param, eq, tag::nmat >()[m_system];

      return MultiMatFieldNames(nmat);
    }

    //! Return field names to be output to file
    //! \return Vector of strings labelling fields output in file
    std::vector< std::string > nodalFieldNames() const
    {
      auto nmat =
        g_inputdeck.get< tag::param, eq, tag::nmat >()[m_system];

      return MultiMatFieldNames(nmat);
    }

    //! Return time history field names to be output to file
    //! \return Vector of strings labelling time history fields output in file
    std::vector< std::string > histNames() const {
      return MultiMatHistNames();
    }

    //! Return surface field output going to file
    std::vector< std::vector< tk::real > >
    surfOutput( const std::map< int, std::vector< std::size_t > >&,
                tk::Fields& ) const
    {
      std::vector< std::vector< tk::real > > s; // punt for now
      return s;
    }

    //! Return time history field output evaluated at time history points
    //! \param[in] h History point data
    //! \param[in] inpoel Element-node connectivity
    //! \param[in] coord Array of nodal coordinates
    //! \param[in] U Array of unknowns
    //! \param[in] P Array of primitive quantities
    //! \return Vector of time history output of bulk flow quantities (density,
    //!   velocity, total energy, and pressure) evaluated at time history points
    std::vector< std::vector< tk::real > >
    histOutput( const std::vector< HistData >& h,
                const std::vector< std::size_t >& inpoel,
                const tk::UnsMesh::Coords& coord,
                const tk::Fields& U,
                const tk::Fields& P ) const
    {
      const auto rdof = g_inputdeck.get< tag::discr, tag::rdof >();
      const auto nmat =
        g_inputdeck.get< tag::param, tag::multimat, tag::nmat >()[m_system];

      const auto& x = coord[0];
      const auto& y = coord[1];
      const auto& z = coord[2];

      std::vector< std::vector< tk::real > > Up(h.size());

      std::size_t j = 0;
      for (const auto& p : h) {
        auto e = p.get< tag::elem >();
        auto chp = p.get< tag::coord >();

        // Evaluate inverse Jacobian
        std::array< std::array< tk::real, 3>, 4 > cp{{
          {{ x[inpoel[4*e  ]], y[inpoel[4*e  ]], z[inpoel[4*e  ]] }},
          {{ x[inpoel[4*e+1]], y[inpoel[4*e+1]], z[inpoel[4*e+1]] }},
          {{ x[inpoel[4*e+2]], y[inpoel[4*e+2]], z[inpoel[4*e+2]] }},
          {{ x[inpoel[4*e+3]], y[inpoel[4*e+3]], z[inpoel[4*e+3]] }} }};
        auto J = tk::inverseJacobian( cp[0], cp[1], cp[2], cp[3] );

        // evaluate solution at history-point
        std::array< tk::real, 3 > dc{{chp[0]-cp[0][0], chp[1]-cp[0][1],
          chp[2]-cp[0][2]}};
        auto B = tk::eval_basis(rdof, tk::dot(J[0],dc), tk::dot(J[1],dc),
          tk::dot(J[2],dc));
        auto uhp = eval_state(m_ncomp, m_offset, rdof, rdof, e, U, B, {0, m_ncomp-1});
        auto php = eval_state(nprim(), m_offset, rdof, rdof, e, P, B, {0, nprim()-1});

        // store solution in history output vector
        Up[j].resize(6, 0.0);
        for (std::size_t k=0; k<nmat; ++k) {
          Up[j][0] += uhp[densityIdx(nmat,k)];
          Up[j][4] += uhp[energyIdx(nmat,k)];
          Up[j][5] += php[pressureIdx(nmat,k)];
        }
        Up[j][1] = php[velocityIdx(nmat,0)];
        Up[j][2] = php[velocityIdx(nmat,1)];
        Up[j][3] = php[velocityIdx(nmat,2)];
        ++j;
      }

      return Up;
    }

    //! Return names of integral variables to be output to diagnostics file
    //! \return Vector of strings labelling integral variables output
    std::vector< std::string > names() const
    { return Problem::names( m_ncomp ); }

    //! Return analytic solution (if defined by Problem) at xi, yi, zi, t
    //! \param[in] xi X-coordinate at which to evaluate the analytic solution
    //! \param[in] yi Y-coordinate at which to evaluate the analytic solution
    //! \param[in] zi Z-coordinate at which to evaluate the analytic solution
    //! \param[in] t Physical time at which to evaluate the analytic solution
    //! \return Vector of analytic solution at given location and time
    std::vector< tk::real >
    analyticSolution( tk::real xi, tk::real yi, tk::real zi, tk::real t ) const
    { return Problem::analyticSolution( m_system, m_ncomp, m_mat_blk, xi, yi,
                                        zi, t ); }

    //! Return analytic solution for conserved variables
    //! \param[in] xi X-coordinate at which to evaluate the analytic solution
    //! \param[in] yi Y-coordinate at which to evaluate the analytic solution
    //! \param[in] zi Z-coordinate at which to evaluate the analytic solution
    //! \param[in] t Physical time at which to evaluate the analytic solution
    //! \return Vector of analytic solution at given location and time
    std::vector< tk::real >
    solution( tk::real xi, tk::real yi, tk::real zi, tk::real t ) const
    { return Problem::initialize( m_system, m_ncomp, m_mat_blk, xi, yi, zi,
                                  t ); }

  private:
    //! Equation system index
    const ncomp_t m_system;
    //! Number of components in this PDE system
    const ncomp_t m_ncomp;
    //! Offset PDE system operates from
    const ncomp_t m_offset;
    //! Riemann solver
    tk::RiemannFluxFn m_riemann;
    //! BC configuration
    BCStateFn m_bc;
    //! EOS material block
    std::vector< EoS_Base* > m_mat_blk;

    //! Evaluate conservative part of physical flux function for this PDE system
    //! \param[in] system Equation system index
    //! \param[in] ncomp Number of scalar components in this PDE system
    //! \param[in] ugp Numerical solution at the Gauss point at which to
    //!   evaluate the flux
    //! \return Flux vectors for all components in this PDE system
    //! \note The function signature must follow tk::FluxFn
    static tk::FluxFn::result_type
    flux( ncomp_t system,
          [[maybe_unused]] ncomp_t ncomp,
          const std::vector< EoS_Base* >&,
          const std::vector< tk::real >& ugp,
          const std::vector< std::array< tk::real, 3 > >& )
    {
      const auto nmat =
        g_inputdeck.get< tag::param, tag::multimat, tag::nmat >()[system];

      return tk::fluxTerms(ncomp, nmat, ugp);
    }

    //! \brief Boundary state function providing the left and right state of a
    //!   face at Dirichlet boundaries
    //! \param[in] system Equation system index
    //! \param[in] ncomp Number of scalar components in this PDE system
    //! \param[in] ul Left (domain-internal) state
    //! \param[in] x X-coordinate at which to compute the states
    //! \param[in] y Y-coordinate at which to compute the states
    //! \param[in] z Z-coordinate at which to compute the states
    //! \param[in] t Physical time
    //! \return Left and right states for all scalar components in this PDE
    //!   system
    //! \note The function signature must follow tk::StateFn. For multimat, the
    //!   left or right state is the vector of conserved quantities, followed by
    //!   the vector of primitive quantities appended to it.
    static tk::StateFn::result_type
    dirichlet( ncomp_t system, ncomp_t ncomp,
               const std::vector< EoS_Base* >& mat_blk,
               const std::vector< tk::real >& ul, tk::real x, tk::real y,
               tk::real z, tk::real t, const std::array< tk::real, 3 >& )
    {
      const auto nmat =
        g_inputdeck.get< tag::param, tag::multimat, tag::nmat >()[system];

      auto ur = Problem::initialize( system, ncomp, mat_blk, x, y, z, t );
      Assert( ur.size() == ncomp, "Incorrect size for boundary state vector" );

      ur.resize(ul.size());

      tk::real rho(0.0);
      for (std::size_t k=0; k<nmat; ++k)
        rho += ur[densityIdx(nmat, k)];

      // get primitives in boundary state

      // velocity
      ur[ncomp+velocityIdx(nmat, 0)] = ur[momentumIdx(nmat, 0)] / rho;
      ur[ncomp+velocityIdx(nmat, 1)] = ur[momentumIdx(nmat, 1)] / rho;
      ur[ncomp+velocityIdx(nmat, 2)] = ur[momentumIdx(nmat, 2)] / rho;

      // material pressures
      for (std::size_t k=0; k<nmat; ++k)
      {
        ur[ncomp+pressureIdx(nmat, k)] = mat_blk[k]->eos_pressure(
          ur[densityIdx(nmat, k)], ur[ncomp+velocityIdx(nmat, 0)],
          ur[ncomp+velocityIdx(nmat, 1)], ur[ncomp+velocityIdx(nmat, 2)],
          ur[energyIdx(nmat, k)], ur[volfracIdx(nmat, k)] );
      }

      Assert( ur.size() == ncomp+nmat+3, "Incorrect size for appended "
              "boundary state vector" );

      return {{ std::move(ul), std::move(ur) }};
    }

    //! \brief Boundary state function providing the left and right state of a
    //!   face at symmetry boundaries
    //! \param[in] system Equation system index
    //! \param[in] ncomp Number of scalar components in this PDE system
    //! \param[in] ul Left (domain-internal) state
    //! \param[in] fn Unit face normal
    //! \return Left and right states for all scalar components in this PDE
    //!   system
    //! \note The function signature must follow tk::StateFn. For multimat, the
    //!   left or right state is the vector of conserved quantities, followed by
    //!   the vector of primitive quantities appended to it.
    static tk::StateFn::result_type
    symmetry( ncomp_t system, ncomp_t ncomp, const std::vector< EoS_Base* >&,
              const std::vector< tk::real >& ul, tk::real, tk::real, tk::real,
              tk::real, const std::array< tk::real, 3 >& fn )
    {
      const auto nmat =
        g_inputdeck.get< tag::param, tag::multimat, tag::nmat >()[system];

      Assert( ul.size() == ncomp+nmat+3, "Incorrect size for appended internal "
              "state vector" );

      tk::real rho(0.0);
      for (std::size_t k=0; k<nmat; ++k)
        rho += ul[densityIdx(nmat, k)];

      auto ur = ul;

      // Internal cell velocity components
      auto v1l = ul[ncomp+velocityIdx(nmat, 0)];
      auto v2l = ul[ncomp+velocityIdx(nmat, 1)];
      auto v3l = ul[ncomp+velocityIdx(nmat, 2)];
      // Normal component of velocity
      auto vnl = v1l*fn[0] + v2l*fn[1] + v3l*fn[2];
      // Ghost state velocity components
      auto v1r = v1l - 2.0*vnl*fn[0];
      auto v2r = v2l - 2.0*vnl*fn[1];
      auto v3r = v3l - 2.0*vnl*fn[2];
      // Boundary condition
      for (std::size_t k=0; k<nmat; ++k)
      {
        ur[volfracIdx(nmat, k)] = ul[volfracIdx(nmat, k)];
        ur[densityIdx(nmat, k)] = ul[densityIdx(nmat, k)];
        ur[energyIdx(nmat, k)] = ul[energyIdx(nmat, k)];
      }
      ur[momentumIdx(nmat, 0)] = rho * v1r;
      ur[momentumIdx(nmat, 1)] = rho * v2r;
      ur[momentumIdx(nmat, 2)] = rho * v3r;

      // Internal cell primitive quantities using the separately reconstructed
      // primitive quantities. This is used to get ghost state for primitive
      // quantities

      // velocity
      ur[ncomp+velocityIdx(nmat, 0)] = v1r;
      ur[ncomp+velocityIdx(nmat, 1)] = v2r;
      ur[ncomp+velocityIdx(nmat, 2)] = v3r;
      // material pressures
      for (std::size_t k=0; k<nmat; ++k)
        ur[ncomp+pressureIdx(nmat, k)] = ul[ncomp+pressureIdx(nmat, k)];

      Assert( ur.size() == ncomp+nmat+3, "Incorrect size for appended boundary "
              "state vector" );

      return {{ std::move(ul), std::move(ur) }};
    }

    //! \brief Boundary state function providing the left and right state of a
    //!   face at subsonic outlet boundaries
    //! \param[in] system Equation system index
    //! \param[in] ncomp Number of scalar components in this PDE system
    //! \param[in] ul Left (domain-internal) state
    //! \return Left and right states for all scalar components in this PDE
    //!   system
    //! \details The subsonic outlet boudary calculation, implemented here, is
    //!   based on the characteristic theory of hyperbolic systems. For subsonic
    //!   outlet flow, there is 1 incoming characteristic per material.
    //!   Therefore, we calculate the ghost cell state by taking material
    //!   pressure from the outside and other quantities from the internal cell.
    //! \note The function signature must follow tk::StateFn
    static tk::StateFn::result_type
    subsonicOutlet( ncomp_t system,
                    ncomp_t ncomp,
                    const std::vector< EoS_Base* >& mat_blk,
                    const std::vector< tk::real >& ul,
                    tk::real, tk::real, tk::real, tk::real,
                    const std::array< tk::real, 3 >& )
    {
      const auto nmat =
        g_inputdeck.get< tag::param, tag::multimat, tag::nmat >()[system];

      auto fp =
        g_inputdeck.get< tag::param, eq, tag::farfield_pressure >()[ system ];

      Assert( ul.size() == ncomp+nmat+3, "Incorrect size for appended internal "
              "state vector" );

      auto ur = ul;

      // Internal cell velocity components
      auto v1l = ul[ncomp+velocityIdx(nmat, 0)];
      auto v2l = ul[ncomp+velocityIdx(nmat, 1)];
      auto v3l = ul[ncomp+velocityIdx(nmat, 2)];
      // Boundary condition
      for (std::size_t k=0; k<nmat; ++k)
      {
        ur[energyIdx(nmat, k)] =
          ul[volfracIdx(nmat, k)] * mat_blk[k]->eos_totalenergy
          ( ur[densityIdx(nmat, k)]/ul[volfracIdx(nmat, k)], v1l, v2l,
          v3l, fp );
      }

      // Internal cell primitive quantities using the separately reconstructed
      // primitive quantities. This is used to get ghost state for primitive
      // quantities

      // velocity
      ur[ncomp+velocityIdx(nmat, 0)] = v1l;
      ur[ncomp+velocityIdx(nmat, 1)] = v2l;
      ur[ncomp+velocityIdx(nmat, 2)] = v3l;
      // material pressures
      for (std::size_t k=0; k<nmat; ++k)
        ur[ncomp+pressureIdx(nmat, k)] = ul[volfracIdx(nmat, k)] * fp;

      Assert( ur.size() == ncomp+nmat+3, "Incorrect size for appended boundary "
              "state vector" );

      return {{ std::move(ul), std::move(ur) }};
    }

    //! \brief Boundary state function providing the left and right state of a
    //!   face at extrapolation boundaries
    //! \param[in] ul Left (domain-internal) state
    //! \return Left and right states for all scalar components in this PDE
    //!   system
    //! \note The function signature must follow tk::StateFn. For multimat, the
    //!   left or right state is the vector of conserved quantities, followed by
    //!   the vector of primitive quantities appended to it.
    static tk::StateFn::result_type
    extrapolate( ncomp_t, ncomp_t, const std::vector< EoS_Base* >&,
                 const std::vector< tk::real >& ul, tk::real, tk::real,
                 tk::real, tk::real, const std::array< tk::real, 3 >& )
    {
      return {{ ul, ul }};
    }
};

} // dg::

} // inciter::

#endif // DGMultiMat_h<|MERGE_RESOLUTION|>--- conflicted
+++ resolved
@@ -572,96 +572,7 @@
       Assert( prim.nprop() == rdof*nprim(), "Number of components in vector of "
               "primitive quantities must equal "+ std::to_string(rdof*nprim()) );
 
-<<<<<<< HEAD
-      for (std::size_t e=0; e<nielem; ++e) {
-        // Here we pre-compute the right-hand-side vector. The reason that the
-        // lhs in DG.cpp is not used is that the size of this vector in this
-        // projection procedure should be rdof instead of ndof.
-        auto L = tk::massMatrixDubiner(rdof, geoElem(e,0,0));
-
-        std::vector< tk::real > R((nmat+3)*rdof, 0.0);
-
-        auto ng = tk::NGvol(ndof);
-
-        // Arrays for quadrature points
-        std::array< std::vector< tk::real >, 3 > coordgp;
-        std::vector< tk::real > wgp;
-
-        coordgp[0].resize( ng );
-        coordgp[1].resize( ng );
-        coordgp[2].resize( ng );
-        wgp.resize( ng );
-
-        tk::GaussQuadratureTet( ng, coordgp, wgp );
-
-        // Loop over quadrature points in element e
-        for (std::size_t igp=0; igp<ng; ++igp) {
-          // Compute the basis function
-          auto B = tk::eval_basis( ndof, coordgp[0][igp], coordgp[1][igp],
-                                   coordgp[2][igp] );
-
-          auto w = wgp[igp] * geoElem(e, 0, 0);
-
-          // Evaluate the solution at quadrature point
-          auto U = tk::eval_state( m_ncomp, 0, rdof, ndof, e, unk,  B,
-                                   {0, m_ncomp-1} );
-          auto P = tk::eval_state( nprim(), 0, rdof, ndof, e, prim, B,
-                                   {0, nprim()-1} );
-
-          // Solution vector that stores the material energy and bulk momentum
-          std::vector< tk::real > s(nmat+3, 0.0);
-
-          // Bulk density at quadrature point
-          tk::real rhob(0.0);
-          for (std::size_t k=0; k<nmat; ++k)
-            rhob += U[densityIdx(nmat, k)];
-
-          // Velocity vector at quadrature point
-          std::array< tk::real, 3 >
-            vel{ P[velocityIdx(nmat, 0)],
-                 P[velocityIdx(nmat, 1)],
-                 P[velocityIdx(nmat, 2)] };
-
-          // Compute and store the bulk momentum
-          for(std::size_t idir = 0; idir < 3; idir++)
-            s[nmat+idir] = rhob * vel[idir];
-
-          // Compute and store material energy at quadrature point
-          for(std::size_t imat = 0; imat < nmat; imat++) {
-            auto alphamat = U[volfracIdx(nmat, imat)];
-            auto rhomat = U[densityIdx(nmat, imat)]/alphamat;
-            auto premat = P[pressureIdx(nmat, imat)]/alphamat;
-            s[imat] = alphamat * m_mat_blk[imat]->eos_totalenergy( rhomat,
-              vel[0], vel[1], vel[2], premat );
-          }
-
-          // Evaluate the righ-hand-side vector
-          for(std::size_t k = 0; k < nmat+3; k++) {
-            auto mark = k * rdof;
-            for(std::size_t idof = 0; idof < rdof; idof++)
-              R[mark+idof] += w * s[k] * B[idof];
-          }
-        }
-
-        // Update the high order dofs of the material energy
-        for(std::size_t imat = 0; imat < nmat; imat++) {
-          auto mark = imat * rdof;
-          for(std::size_t idof = 1; idof < ndof; idof++)
-            unk(e, energyDofIdx(nmat, imat, rdof, idof), 0) =
-              R[mark+idof] / L[idof];
-        }
-
-        // Update the high order dofs of the bulk momentum
-        for(std::size_t idir = 0; idir < 3; idir++) {
-          auto mark = (nmat + idir) * rdof;
-          for(std::size_t idof = 1; idof < ndof; idof++)
-            unk(e, momentumDofIdx(nmat, idir, rdof, idof), 0) =
-              R[mark+idof] / L[idof];
-        }
-      }
-=======
       correctLimConservMultiMat(nielem, m_system, nmat, geoElem, prim, unk);
->>>>>>> 5232dfbc
     }
 
 
