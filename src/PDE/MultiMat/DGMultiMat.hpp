// *****************************************************************************
/*!
  \file      src/PDE/MultiMat/DGMultiMat.hpp
  \copyright 2012-2015 J. Bakosi,
             2016-2018 Los Alamos National Security, LLC.,
             2019-2021 Triad National Security, LLC.
             All rights reserved. See the LICENSE file for details.
  \brief     Compressible multi-material flow using discontinuous Galerkin
    finite elements
  \details   This file implements calls to the physics operators governing
    compressible multi-material flow using discontinuous Galerkin
    discretizations.
*/
// *****************************************************************************
#ifndef DGMultiMat_h
#define DGMultiMat_h

#include <cmath>
#include <algorithm>
#include <unordered_set>
#include <map>
#include <array>

#include "Macro.hpp"
#include "Exception.hpp"
#include "Vector.hpp"
#include "ContainerUtil.hpp"
#include "UnsMesh.hpp"
#include "Inciter/InputDeck/InputDeck.hpp"
#include "Integrate/Basis.hpp"
#include "Integrate/Quadrature.hpp"
#include "Integrate/Initialize.hpp"
#include "Integrate/Mass.hpp"
#include "Integrate/Surface.hpp"
#include "Integrate/Boundary.hpp"
#include "Integrate/Volume.hpp"
#include "Integrate/MultiMatTerms.hpp"
#include "Integrate/Source.hpp"
#include "RiemannFactory.hpp"
#include "EoS/EoS.hpp"
#include "MultiMat/MultiMatIndexing.hpp"
#include "Reconstruction.hpp"
#include "Limiter.hpp"
#include "Problem/FieldOutput.hpp"
#include "Problem/BoxInitialization.hpp"
#include "PrefIndicator.hpp"

namespace inciter {

extern ctr::InputDeck g_inputdeck;

namespace dg {

//! \brief MultiMat used polymorphically with tk::DGPDE
//! \details The template arguments specify policies and are used to configure
//!   the behavior of the class. The policies are:
//!   - Physics - physics configuration, see PDE/MultiMat/Physics.h
//!   - Problem - problem configuration, see PDE/MultiMat/Problem.h
//! \note The default physics is velocity equilibrium (veleq), set in
//!   inciter::deck::check_multimat()
template< class Physics, class Problem >
class MultiMat {

  private:
    using eq = tag::multimat;

  public:
    //! Constructor
    //! \param[in] c Equation system index (among multiple systems configured)
    explicit MultiMat( ncomp_t c ) :
      m_system( c ),
      m_ncomp( g_inputdeck.get< tag::component, eq >().at(c) ),
      m_offset( g_inputdeck.get< tag::component >().offset< eq >(c) ),
      m_riemann( tk::cref_find( multimatRiemannSolvers(),
        g_inputdeck.get< tag::param, tag::multimat, tag::flux >().at(m_system) ) )
    {
      // associate boundary condition configurations with state functions
      brigand::for_each< ctr::bc::Keys >( ConfigBC< eq >( m_system, m_bc,
        { dirichlet
        , symmetry
        , invalidBC         // Inlet BC not implemented
        , invalidBC         // Outlet BC not implemented
        , subsonicOutlet
        , extrapolate } ) );
    }

    //! Find the number of primitive quantities required for this PDE system
    //! \return The number of primitive quantities required to be stored for
    //!   this PDE system
    std::size_t nprim() const
    {
      const auto nmat =
        g_inputdeck.get< tag::param, tag::multimat, tag::nmat >()[m_system];
      // multimat needs individual material pressures and velocities currently
      return (nmat+3);
    }

    //! Find the number of materials set up for this PDE system
    //! \return The number of materials set up for this PDE system
    std::size_t nmat() const
    {
      const auto nmat =
        g_inputdeck.get< tag::param, tag::multimat, tag::nmat >()[m_system];
      return nmat;
    }

    //! Assign number of DOFs per equation in the PDE system
    //! \param[in,out] numEqDof Array storing number of Dofs for each PDE
    //!   equation
    void numEquationDofs(std::vector< std::size_t >& numEqDof) const
    {
      // all equation-dofs initialized to ndofs first
      for (std::size_t i=0; i<m_ncomp; ++i) {
        numEqDof.push_back(g_inputdeck.get< tag::discr, tag::ndof >());
      }

      // volume fractions are P0Pm (ndof = 1) if interface reconstruction is used
      const auto nmat =
        g_inputdeck.get< tag::param, tag::multimat, tag::nmat >()[m_system];
      for (std::size_t k=0; k<nmat; ++k) {
        if (g_inputdeck.get< tag::param, tag::multimat, tag::intsharp >
          ()[m_system] > 0) numEqDof[volfracIdx(nmat, k)] = 1;
      }
    }

    //! Determine elements that lie inside the user-defined IC box
    //! \param[in] geoElem Element geometry array
    //! \param[in] nielem Number of internal elements
    //! \param[in,out] inbox List of nodes at which box user ICs are set for
    //!    each IC box
    void IcBoxElems( const tk::Fields& geoElem,
      std::size_t nielem,
      std::vector< std::unordered_set< std::size_t > >& inbox ) const
    {
      tk::BoxElems< eq >(m_system, geoElem, nielem, inbox);
    }

    //! Initalize the compressible flow equations, prepare for time integration
    //! \param[in] L Block diagonal mass matrix
    //! \param[in] inpoel Element-node connectivity
    //! \param[in] coord Array of nodal coordinates
    //! \param[in] inbox List of elements at which box user ICs are set for
    //!    each IC box
    //! \param[in,out] unk Array of unknowns
    //! \param[in] t Physical time
    //! \param[in] nielem Number of internal elements
    void initialize( const tk::Fields& L,
      const std::vector< std::size_t >& inpoel,
      const tk::UnsMesh::Coords& coord,
      const std::vector< std::unordered_set< std::size_t > >& inbox,
      tk::Fields& unk,
      tk::real t,
      const std::size_t nielem ) const
    {
      tk::initialize( m_system, m_ncomp, m_offset, L, inpoel, coord,
                      Problem::initialize, unk, t, nielem );

      const auto rdof = g_inputdeck.get< tag::discr, tag::rdof >();
      const auto& ic = g_inputdeck.get< tag::param, eq, tag::ic >();
      const auto& icbox = ic.get< tag::box >();

      // Set initial conditions inside user-defined IC box
      std::vector< tk::real > s(m_ncomp, 0.0);
      for (std::size_t e=0; e<nielem; ++e) {
        if (icbox.size() > m_system) {
          std::size_t bcnt = 0;
          for (const auto& b : icbox[m_system]) {   // for all boxes
            if (inbox.size() > bcnt && inbox[bcnt].find(e) != inbox[bcnt].end())
            {
              for (std::size_t c=0; c<m_ncomp; ++c) {
                auto mark = c*rdof;
                s[c] = unk(e,mark,m_offset);
                // set high-order DOFs to zero
                for (std::size_t i=1; i<rdof; ++i)
                  unk(e,mark+i,m_offset) = 0.0;
              }
              initializeBox( m_system, 1.0, t, b, s );
              // store box-initialization in solution vector
              for (std::size_t c=0; c<m_ncomp; ++c) {
                auto mark = c*rdof;
                unk(e,mark,m_offset) = s[c];
              }
            }
            ++bcnt;
          }
        }
      }
    }

    //! Compute the left hand side block-diagonal mass matrix
    //! \param[in] geoElem Element geometry array
    //! \param[in,out] l Block diagonal mass matrix
    void lhs( const tk::Fields& geoElem, tk::Fields& l ) const {
      const auto ndof = g_inputdeck.get< tag::discr, tag::ndof >();
      tk::mass( m_ncomp, m_offset, ndof, geoElem, l );
    }

    //! Update the interface cells to first order dofs
    //! \param[in] unk Array of unknowns
    //! \param[in] nielem Number of internal elements
//    //! \param[in,out] ndofel Array of dofs
    //! \details This function resets the high-order terms in interface cells.
    void updateInterfaceCells( tk::Fields& unk,
      std::size_t nielem,
      std::vector< std::size_t >& /*ndofel*/ ) const
    {
      auto intsharp =
        g_inputdeck.get< tag::param, tag::multimat, tag::intsharp >()[m_system];
      // If this cell is not material interface, return this function
      if(not intsharp)  return;

      auto rdof = g_inputdeck.get< tag::discr, tag::rdof >();
      auto nmat =
        g_inputdeck.get< tag::param, tag::multimat, tag::nmat >()[m_system];

      for (std::size_t e=0; e<nielem; ++e) {
        std::vector< std::size_t > matInt(nmat, 0);
        std::vector< tk::real > alAvg(nmat, 0.0);
        for (std::size_t k=0; k<nmat; ++k)
          alAvg[k] = unk(e, volfracDofIdx(nmat,k,rdof,0), m_offset);
        auto intInd = interfaceIndicator(nmat, alAvg, matInt);

        // interface cells cannot be high-order
        if (intInd) {
          //ndofel[e] = 1;
          for (std::size_t k=0; k<nmat; ++k) {
            if (matInt[k]) {
              for (std::size_t i=1; i<rdof; ++i) {
                unk(e, densityDofIdx(nmat,k,rdof,i), m_offset) = 0.0;
                unk(e, energyDofIdx(nmat,k,rdof,i), m_offset) = 0.0;
              }
            }
          }
          for (std::size_t idir=0; idir<3; ++idir) {
            for (std::size_t i=1; i<rdof; ++i) {
              unk(e, momentumDofIdx(nmat,idir,rdof,i), m_offset) = 0.0;
            }
          }
        }
      }
    }

    //! Update the primitives for this PDE system
    //! \param[in] unk Array of unknowns
    //! \param[in] L The left hand side block-diagonal mass matrix
    //! \param[in] geoElem Element geometry array
    //! \param[in,out] prim Array of primitives
    //! \param[in] nielem Number of internal elements
    //! \details This function computes and stores the dofs for primitive
    //!   quantities, which are required for obtaining reconstructed states used
    //!   in the Riemann solver. See /PDE/Riemann/AUSM.hpp, where the
    //!   normal velocity for advection is calculated from independently
    //!   reconstructed velocities.
    void updatePrimitives( const tk::Fields& unk,
                           const tk::Fields& L,
                           const tk::Fields& geoElem,
                           tk::Fields& prim,
                           std::size_t nielem ) const
    {
      const auto rdof = g_inputdeck.get< tag::discr, tag::rdof >();
      const auto ndof = g_inputdeck.get< tag::discr, tag::ndof >();
      const auto nmat =
        g_inputdeck.get< tag::param, tag::multimat, tag::nmat >()[m_system];

      Assert( unk.nunk() == prim.nunk(), "Number of unknowns in solution "
              "vector and primitive vector at recent time step incorrect" );
      Assert( unk.nprop() == rdof*m_ncomp, "Number of components in solution "
              "vector must equal "+ std::to_string(rdof*m_ncomp) );
      Assert( prim.nprop() == rdof*nprim(), "Number of components in vector of "
              "primitive quantities must equal "+ std::to_string(rdof*nprim()) );
      Assert( (g_inputdeck.get< tag::discr, tag::ndof >()) <= 4, "High-order "
              "discretizations not set up for multimat updatePrimitives()" );

      for (std::size_t e=0; e<nielem; ++e)
      {
        std::vector< tk::real > R(nprim()*ndof, 0.0);

        auto ng = tk::NGvol(ndof);

        // arrays for quadrature points
        std::array< std::vector< tk::real >, 3 > coordgp;
        std::vector< tk::real > wgp;

        coordgp[0].resize( ng );
        coordgp[1].resize( ng );
        coordgp[2].resize( ng );
        wgp.resize( ng );

        tk::GaussQuadratureTet( ng, coordgp, wgp );

        // Loop over quadrature points in element e
        for (std::size_t igp=0; igp<ng; ++igp)
        {
          // Compute the basis function
          auto B =
            tk::eval_basis( ndof, coordgp[0][igp], coordgp[1][igp], coordgp[2][igp] );

          auto w = wgp[igp] * geoElem(e, 0, 0);

          auto state = tk::eval_state( m_ncomp, 0, rdof, ndof, e, unk, B, {0, m_ncomp-1} );

          // bulk density at quadrature point
          tk::real rhob(0.0);
          for (std::size_t k=0; k<nmat; ++k)
            rhob += state[densityIdx(nmat, k)];

          // velocity vector at quadrature point
          std::array< tk::real, 3 >
            vel{ state[momentumIdx(nmat, 0)]/rhob,
                 state[momentumIdx(nmat, 1)]/rhob,
                 state[momentumIdx(nmat, 2)]/rhob };

          std::vector< tk::real > pri(nprim(), 0.0);

          // Evaluate material pressure at quadrature point
          for(std::size_t imat = 0; imat < nmat; imat++)
          {
            auto alphamat = state[volfracIdx(nmat, imat)];
            auto arhomat = state[densityIdx(nmat, imat)];
            auto arhoemat = state[energyIdx(nmat, imat)];
            pri[pressureIdx(nmat,imat)] = eos_pressure< tag::multimat >(
              m_system, arhomat, vel[0], vel[1], vel[2], arhoemat, alphamat,
              imat);
            pri[pressureIdx(nmat,imat)] = constrain_pressure< tag::multimat >(
              m_system, pri[pressureIdx(nmat,imat)], alphamat, imat);
          }

          // Evaluate bulk velocity at quadrature point
          for (std::size_t idir=0; idir<3; ++idir) {
            pri[velocityIdx(nmat,idir)] = vel[idir];
          }

          for(std::size_t k = 0; k < nprim(); k++)
          {
            auto mark = k * ndof;
            R[mark] += w * pri[k];
            if(ndof > 1)
            {
              for(std::size_t idir = 0; idir < 3; idir++)
                R[mark+idir+1] += w * pri[k] * B[idir+1];
            }
          }
        }

        // Update the DG solution of primitive variables
        for(std::size_t k = 0; k < nprim(); k++)
        {
          auto mark = k * ndof;
          auto rmark = k * rdof;
          prim(e, rmark, 0) = R[mark] / L(e, mark, 0);
          if(ndof > 1)
          {
            for(std::size_t idir = 0; idir < 3; idir++)
            {
              prim(e, rmark+idir+1, 0) = R[mark+idir+1] / L(e, mark+idir+1, 0);
              if(fabs(prim(e, rmark+idir+1, 0)) < 1e-16)
                prim(e, rmark+idir+1, 0) = 0;
            }
          }
        }
      }
    }

    //! Clean up the state of trace materials for this PDE system
    //! \param[in] geoElem Element geometry array
    //! \param[in,out] unk Array of unknowns
    //! \param[in,out] prim Array of primitives
    //! \param[in] nielem Number of internal elements
    //! \details This function cleans up the state of materials present in trace
    //!   quantities in each cell. Specifically, the state of materials with
    //!   very low volume-fractions in a cell is replaced by the state of the
    //!   material which is present in the largest quantity in that cell. This
    //!   becomes necessary when shocks pass through cells which contain a very
    //!   small amount of material. The state of that tiny material might
    //!   become unphysical and cause solution to diverge; thus requiring such
    //!   a "reset".
    void cleanTraceMaterial( const tk::Fields& geoElem,
                             tk::Fields& unk,
                             tk::Fields& prim,
                             std::size_t nielem ) const
    {
      [[maybe_unused]] const auto rdof = g_inputdeck.get< tag::discr,
        tag::rdof >();
      const auto nmat =
        g_inputdeck.get< tag::param, tag::multimat, tag::nmat >()[m_system];

      Assert( unk.nunk() == prim.nunk(), "Number of unknowns in solution "
              "vector and primitive vector at recent time step incorrect" );
      Assert( unk.nprop() == rdof*m_ncomp, "Number of components in solution "
              "vector must equal "+ std::to_string(rdof*m_ncomp) );
      Assert( prim.nprop() == rdof*nprim(), "Number of components in vector of "
              "primitive quantities must equal "+ std::to_string(rdof*nprim()) );
      Assert( (g_inputdeck.get< tag::discr, tag::ndof >()) <= 4, "High-order "
              "discretizations not set up for multimat cleanTraceMaterial()" );

      auto neg_density = cleanTraceMultiMat(nielem, m_system, m_offset, geoElem,
        nmat, unk, prim);

      if (neg_density) Throw("Negative partial density.");
    }

    //! Reconstruct second-order solution from first-order
    //! \param[in] geoElem Element geometry array
    //! \param[in] fd Face connectivity and boundary conditions object
    //! \param[in] esup Elements-surrounding-nodes connectivity
    //! \param[in] inpoel Element-node connectivity
    //! \param[in] coord Array of nodal coordinates
    //! \param[in,out] U Solution vector at recent time step
    //! \param[in,out] P Vector of primitives at recent time step
    void reconstruct( tk::real,
                      const tk::Fields&,
                      const tk::Fields& geoElem,
                      const inciter::FaceData& fd,
                      const std::map< std::size_t, std::vector< std::size_t > >&
                        esup,
                      const std::vector< std::size_t >& inpoel,
                      const tk::UnsMesh::Coords& coord,
                      tk::Fields& U,
                      tk::Fields& P ) const
    {
      const auto rdof = g_inputdeck.get< tag::discr, tag::rdof >();
      const auto intsharp =
        g_inputdeck.get< tag::param, tag::multimat, tag::intsharp >()[m_system];

      bool is_p0p1(false);
      if (rdof == 4 && g_inputdeck.get< tag::discr, tag::ndof >() == 1)
        is_p0p1 = true;

      // do reconstruction only if P0P1 or if interface reconstruction is active
      if (is_p0p1 || (intsharp > 0)) {
        const auto nelem = fd.Esuel().size()/4;
        const auto nmat =
          g_inputdeck.get< tag::param, tag::multimat, tag::nmat >()[m_system];

        Assert( U.nprop() == rdof*m_ncomp, "Number of components in solution "
                "vector must equal "+ std::to_string(rdof*m_ncomp) );

        //----- reconstruction of conserved quantities -----
        //--------------------------------------------------
        // specify how many variables need to be reconstructed
        std::array< std::size_t, 2 > varRange {{0, m_ncomp-1}};
        if (!is_p0p1)
          varRange = {{volfracIdx(nmat, 0), volfracIdx(nmat, nmat-1)}};

        // 1. solve 3x3 least-squares system
        for (std::size_t e=0; e<nelem; ++e)
        {
          // Reconstruct second-order dofs of volume-fractions in Taylor space
          // using nodal-stencils, for a good interface-normal estimate
          tk::recoLeastSqExtStencil( rdof, m_offset, e, esup, inpoel, geoElem,
            U, varRange );
        }

        // 2. transform reconstructed derivatives to Dubiner dofs
        tk::transform_P0P1(m_offset, rdof, nelem, inpoel, coord, U, varRange);

        //----- reconstruction of primitive quantities -----
        //--------------------------------------------------
        // For multimat, conserved and primitive quantities are reconstructed
        // separately.
        if (is_p0p1) {
          // 1.
          for (std::size_t e=0; e<nelem; ++e)
          {
            // Reconstruct second-order dofs of volume-fractions in Taylor space
            // using nodal-stencils, for a good interface-normal estimate
            tk::recoLeastSqExtStencil( rdof, m_offset, e, esup, inpoel, geoElem,
              P, {0, nprim()-1} );
          }

          // 2.
          tk::transform_P0P1(m_offset, rdof, nelem, inpoel, coord, P,
            {0, nprim()-1});
        }
      }
    }

    //! Limit second-order solution, and primitive quantities separately
    //! \param[in] t Physical time
    //! \param[in] geoFace Face geometry array
    //! \param[in] geoElem Element geometry array
    //! \param[in] fd Face connectivity and boundary conditions object
    //! \param[in] esup Elements-surrounding-nodes connectivity
    //! \param[in] inpoel Element-node connectivity
    //! \param[in] coord Array of nodal coordinates
    //! \param[in] ndofel Vector of local number of degrees of freedome
//    //! \param[in] gid Local->global node id map
//    //! \param[in] bid Local chare-boundary node ids (value) associated to
//    //!   global node ids (key)
//    //! \param[in] uNodalExtrm Chare-boundary nodal extrema for conservative
//    //!   variables
//    //! \param[in] pNodalExtrm Chare-boundary nodal extrema for primitive
//    //!   variables
    //! \param[in,out] U Solution vector at recent time step
    //! \param[in,out] P Vector of primitives at recent time step
    void limit( [[maybe_unused]] tk::real t,
                const tk::Fields& geoFace,
                const tk::Fields& geoElem,
                const inciter::FaceData& fd,
                const std::map< std::size_t, std::vector< std::size_t > >& esup,
                const std::vector< std::size_t >& inpoel,
                const tk::UnsMesh::Coords& coord,
                const std::vector< std::size_t >& ndofel,
                const std::vector< std::size_t >&,
                const std::unordered_map< std::size_t, std::size_t >&,
                const std::vector< std::vector<tk::real> >&,
                const std::vector< std::vector<tk::real> >&,
                tk::Fields& U,
                tk::Fields& P,
                std::vector< std::size_t >& shockmarker ) const
    {
      Assert( U.nunk() == P.nunk(), "Number of unknowns in solution "
              "vector and primitive vector at recent time step incorrect" );

      const auto limiter = g_inputdeck.get< tag::discr, tag::limiter >();
      const auto nmat =
        g_inputdeck.get< tag::param, tag::multimat, tag::nmat >()[m_system];

      // limit vectors of conserved and primitive quantities
      if (limiter == ctr::LimiterType::SUPERBEEP1)
      {
        SuperbeeMultiMat_P1( fd.Esuel(), inpoel, ndofel, m_system, m_offset,
          coord, U, P, nmat );
      }
      else if (limiter == ctr::LimiterType::VERTEXBASEDP1)
      {
        VertexBasedMultiMat_P1( esup, inpoel, ndofel, fd.Esuel().size()/4,
<<<<<<< HEAD
          m_system, m_offset, geoElem, coord, U, P, nmat );
=======
          m_system, m_offset, fd, geoFace, geoElem, coord, U, P, nmat,
          shockmarker );
>>>>>>> 1bf33ea5
      }
      else
      {
        Throw("Limiter type not configured for multimat.");
      }
    }

    //! Compute right hand side
    //! \param[in] t Physical time
    //! \param[in] geoFace Face geometry array
    //! \param[in] geoElem Element geometry array
    //! \param[in] fd Face connectivity and boundary conditions object
    //! \param[in] inpoel Element-node connectivity
    //! \param[in] coord Array of nodal coordinates
    //! \param[in] U Solution vector at recent time step
    //! \param[in] P Primitive vector at recent time step
    //! \param[in] ndofel Vector of local number of degrees of freedome
    //! \param[in,out] R Right-hand side vector computed
    void rhs( tk::real t,
              const tk::Fields& geoFace,
              const tk::Fields& geoElem,
              const inciter::FaceData& fd,
              const std::vector< std::size_t >& inpoel,
              const std::vector< std::unordered_set< std::size_t > >&,
              const tk::UnsMesh::Coords& coord,
              const tk::Fields& U,
              const tk::Fields& P,
              const std::vector< std::size_t >& ndofel,
              tk::Fields& R ) const
    {
      const auto ndof = g_inputdeck.get< tag::discr, tag::ndof >();
      const auto rdof = g_inputdeck.get< tag::discr, tag::rdof >();
      const auto nmat =
        g_inputdeck.get< tag::param, tag::multimat, tag::nmat >()[m_system];
      const auto intsharp =
        g_inputdeck.get< tag::param, tag::multimat, tag::intsharp >()[m_system];

      const auto nelem = fd.Esuel().size()/4;

      Assert( U.nunk() == P.nunk(), "Number of unknowns in solution "
              "vector and primitive vector at recent time step incorrect" );
      Assert( U.nunk() == R.nunk(), "Number of unknowns in solution "
              "vector and right-hand side at recent time step incorrect" );
      Assert( U.nprop() == rdof*m_ncomp, "Number of components in solution "
              "vector must equal "+ std::to_string(rdof*m_ncomp) );
      Assert( P.nprop() == rdof*nprim(), "Number of components in primitive "
              "vector must equal "+ std::to_string(rdof*nprim()) );
      Assert( R.nprop() == ndof*m_ncomp, "Number of components in right-hand "
              "side vector must equal "+ std::to_string(ndof*m_ncomp) );
      Assert( fd.Inpofa().size()/3 == fd.Esuf().size()/2,
              "Mismatch in inpofa size" );
      Assert( ndof <= 4, "DGP2 not set up for multi-material" );

      // set rhs to zero
      R.fill(0.0);

      // allocate space for Riemann derivatives used in non-conservative terms
      std::vector< std::vector< tk::real > >
        riemannDeriv( 3*nmat+1, std::vector<tk::real>(U.nunk(),0.0) );

      // vectors to store the data of riemann velocity used for reconstruction
      // in volume fraction equation
      std::vector< std::vector< tk::real > > vriem( U.nunk() );
      std::vector< std::vector< tk::real > > riemannLoc( U.nunk() );

      // configure Riemann flux function
      auto rieflxfn =
        [this]( const std::array< tk::real, 3 >& fn,
                const std::array< std::vector< tk::real >, 2 >& u,
                const std::vector< std::array< tk::real, 3 > >& v )
              { return m_riemann.flux( fn, u, v ); };

      // configure a no-op lambda for prescribed velocity
      auto velfn = [this]( ncomp_t, ncomp_t, tk::real, tk::real, tk::real,
        tk::real ){
        return std::vector< std::array< tk::real, 3 > >( m_ncomp ); };

      // compute internal surface flux integrals
      tk::surfInt( m_system, nmat, m_offset, t, ndof, rdof, inpoel, coord,
                   fd, geoFace, geoElem, rieflxfn, velfn, U, P, ndofel, R,
                   vriem, riemannLoc, riemannDeriv, intsharp );

      if(ndof > 1)
        // compute volume integrals
        tk::volInt( m_system, nmat, m_offset, t, ndof, rdof, nelem, inpoel,
                    coord, geoElem, flux, velfn, U, P, ndofel, R, intsharp );

      // compute boundary surface flux integrals
      for (const auto& b : m_bc)
        tk::bndSurfInt( m_system, nmat, m_offset, ndof, rdof, b.first,
                        fd, geoFace, geoElem, inpoel, coord, t, rieflxfn, velfn,
                        b.second, U, P, ndofel, R, vriem, riemannLoc,
                        riemannDeriv, intsharp );

      Assert( riemannDeriv.size() == 3*nmat+1, "Size of Riemann derivative "
              "vector incorrect" );

      // get derivatives from riemannDeriv
      for (std::size_t k=0; k<riemannDeriv.size(); ++k)
      {
        Assert( riemannDeriv[k].size() == U.nunk(), "Riemann derivative vector "
                "for non-conservative terms has incorrect size" );
        for (std::size_t e=0; e<U.nunk(); ++e)
          riemannDeriv[k][e] /= geoElem(e, 0, 0);
      }

      std::vector< std::vector< tk::real > >
        vriempoly( U.nunk(), std::vector<tk::real>(12,0.0) );
      // get the polynomial solution of Riemann velocity at the interface.
      // not required if interface reconstruction is used, since then volfrac
      // equation is discretized using p0p1.
      if (ndof > 1 && intsharp == 0)
        vriempoly = tk::solvevriem(nelem, vriem, riemannLoc);

      // compute volume integrals of non-conservative terms
      tk::nonConservativeInt( m_system, nmat, m_offset, ndof, rdof, nelem,
                              inpoel, coord, geoElem, U, P, riemannDeriv,
                              vriempoly, ndofel, R, intsharp );

      // compute finite pressure relaxation terms
      if (g_inputdeck.get< tag::param, tag::multimat, tag::prelax >()[m_system])
      {
        const auto ct = g_inputdeck.get< tag::param, tag::multimat,
                                         tag::prelax_timescale >()[m_system];
        tk::pressureRelaxationInt( m_system, nmat, m_offset, ndof, rdof, nelem,
                                   inpoel, coord, geoElem, U, P, ndofel, ct, R,
                                   intsharp );
      }
    }

    //! Evaluate the adaptive indicator and mark the ndof for each element
    //! \param[in] nunk Number of unknowns
    //! \param[in] coord Array of nodal coordinates
    //! \param[in] inpoel Element-node connectivity
    //! \param[in] fd Face connectivity and boundary conditions object
    //! \param[in] unk Array of unknowns
    //! \param[in] indicator p-refinement indicator type
    //! \param[in] ndof Number of degrees of freedom in the solution
    //! \param[in] ndofmax Max number of degrees of freedom for p-refinement
    //! \param[in] tolref Tolerance for p-refinement
    //! \param[in,out] ndofel Vector of local number of degrees of freedome
    void eval_ndof( std::size_t nunk,
                    [[maybe_unused]] const tk::UnsMesh::Coords& coord,
                    [[maybe_unused]] const std::vector< std::size_t >& inpoel,
                    const inciter::FaceData& fd,
                    const tk::Fields& unk,
                    inciter::ctr::PrefIndicatorType indicator,
                    std::size_t ndof,
                    std::size_t ndofmax,
                    tk::real tolref,
                    std::vector< std::size_t >& ndofel ) const
    {
      const auto& esuel = fd.Esuel();
      const auto nmat =
        g_inputdeck.get< tag::param, tag::multimat, tag::nmat >()[m_system];

      if(indicator == inciter::ctr::PrefIndicatorType::SPECTRAL_DECAY)
        spectral_decay(nmat, nunk, esuel, unk, ndof, ndofmax, tolref, ndofel);
      else
        Throw( "No such adaptive indicator type" );
    }

    //! Compute the minimum time step size
    //! \param[in] fd Face connectivity and boundary conditions object
    //! \param[in] geoFace Face geometry array
    //! \param[in] geoElem Element geometry array
//    //! \param[in] ndofel Vector of local number of degrees of freedom
    //! \param[in] U Solution vector at recent time step
    //! \param[in] P Vector of primitive quantities at recent time step
    //! \param[in] nielem Number of internal elements
    //! \return Minimum time step size
    //! \details The allowable dt is calculated by looking at the maximum
    //!   wave-speed in elements surrounding each face, times the area of that
    //!   face. Once the maximum of this quantity over the mesh is determined,
    //!   the volume of each cell is divided by this quantity. A minimum of this
    //!   ratio is found over the entire mesh, which gives the allowable dt.
    tk::real dt( const std::array< std::vector< tk::real >, 3 >&,
                 const std::vector< std::size_t >&,
                 const inciter::FaceData& fd,
                 const tk::Fields& geoFace,
                 const tk::Fields& geoElem,
                 const std::vector< std::size_t >& /*ndofel*/,
                 const tk::Fields& U,
                 const tk::Fields& P,
                 const std::size_t nielem ) const
    {
      const auto ndof = g_inputdeck.get< tag::discr, tag::ndof >();
      const auto nmat =
        g_inputdeck.get< tag::param, tag::multimat, tag::nmat >()[m_system];

<<<<<<< HEAD
      auto mindt = timeStepSizeMultiMat(fd.Esuf(), geoFace, geoElem, nielem,
        m_offset, nmat, U, P);
=======
      const auto& esuf = fd.Esuf();

      tk::real u, v, w, a, vn, dSV_l, dSV_r;
      std::vector< tk::real > delt(U.nunk(), 0.0);
      std::vector< tk::real > ugp(m_ncomp, 0.0), pgp(nprim(), 0.0);

      // compute maximum characteristic speed at all internal element faces
      for (std::size_t f=0; f<esuf.size()/2; ++f)
      {
        std::size_t el = static_cast< std::size_t >(esuf[2*f]);
        auto er = esuf[2*f+1];

        // left element

        // Compute the basis function for the left element
        std::vector< tk::real > B_l(rdof, 0.0);
        B_l[0] = 1.0;

        // get conserved quantities
        ugp = eval_state( m_ncomp, m_offset, rdof, ndof, el, U, B_l, {0, m_ncomp-1} );
        // get primitive quantities
        pgp = eval_state( nprim(), m_offset, rdof, ndof, el, P, B_l, {0, nprim()-1} );

        // advection velocity
        u = pgp[velocityIdx(nmat, 0)];
        v = pgp[velocityIdx(nmat, 1)];
        w = pgp[velocityIdx(nmat, 2)];

        vn = u*geoFace(f,1,0) + v*geoFace(f,2,0) + w*geoFace(f,3,0);

        // acoustic speed
        a = 0.0;
        for (std::size_t k=0; k<nmat; ++k)
        {
          if (ugp[volfracIdx(nmat, k)] > 1.0e-04) {
            a = std::max( a, eos_soundspeed< tag::multimat >( 0,
              ugp[densityIdx(nmat, k)], pgp[pressureIdx(nmat, k)],
              ugp[volfracIdx(nmat, k)], k ) );
          }
        }

        dSV_l = geoFace(f,0,0) * (std::fabs(vn) + a);

        // right element
        if (er > -1) {
          std::size_t eR = static_cast< std::size_t >( er );

          // Compute the basis function for the right element
          std::vector< tk::real > B_r(rdof, 0.0);
          B_r[0] = 1.0;

          // get conserved quantities
          ugp = eval_state( m_ncomp, m_offset, rdof, ndof, eR, U, B_r, {0, m_ncomp-1});
          // get primitive quantities
          pgp = eval_state( nprim(), m_offset, rdof, ndof, eR, P, B_r, {0, nprim()-1});

          // advection velocity
          u = pgp[velocityIdx(nmat, 0)];
          v = pgp[velocityIdx(nmat, 1)];
          w = pgp[velocityIdx(nmat, 2)];

          vn = u*geoFace(f,1,0) + v*geoFace(f,2,0) + w*geoFace(f,3,0);

          // acoustic speed
          a = 0.0;
          for (std::size_t k=0; k<nmat; ++k)
          {
            if (ugp[volfracIdx(nmat, k)] > 1.0e-04) {
              a = std::max( a, eos_soundspeed< tag::multimat >( 0,
                ugp[densityIdx(nmat, k)], pgp[pressureIdx(nmat, k)],
                ugp[volfracIdx(nmat, k)], k ) );
            }
          }

          dSV_r = geoFace(f,0,0) * (std::fabs(vn) + a);

          delt[eR] += std::max( dSV_l, dSV_r );
        } else {
          dSV_r = dSV_l;
        }

        delt[el] += std::max( dSV_l, dSV_r );
      }

      tk::real mindt = std::numeric_limits< tk::real >::max();

      // compute allowable dt
      for (std::size_t e=0; e<nielem; ++e)
      {
        mindt = std::min( mindt, geoElem(e,0,0)/delt[e] );
      }
>>>>>>> 1bf33ea5

      tk::real dgp = 0.0;
      if (ndof == 4)
      {
        dgp = 1.0;
      }
      else if (ndof == 10)
      {
        dgp = 2.0;
      }

      // Scale smallest dt with CFL coefficient and the CFL is scaled by (2*p+1)
      // where p is the order of the DG polynomial by linear stability theory.
      mindt /= (2.0*dgp + 1.0);
      return mindt;
    }

    //! Extract the velocity field at cell nodes. Currently unused.
    //! \param[in] U Solution vector at recent time step
    //! \param[in] N Element node indices
    //! \return Array of the four values of the velocity field
    std::array< std::array< tk::real, 4 >, 3 >
    velocity( const tk::Fields& U,
              const std::array< std::vector< tk::real >, 3 >&,
              const std::array< std::size_t, 4 >& N ) const
    {
      const auto rdof = g_inputdeck.get< tag::discr, tag::rdof >();
      const auto nmat =
        g_inputdeck.get< tag::param, tag::multimat, tag::nmat >()[0];

      std::array< std::array< tk::real, 4 >, 3 > v;
      v[0] = U.extract( momentumDofIdx(nmat, 0, rdof, 0), m_offset, N );
      v[1] = U.extract( momentumDofIdx(nmat, 1, rdof, 0), m_offset, N );
      v[2] = U.extract( momentumDofIdx(nmat, 2, rdof, 0), m_offset, N );

      std::vector< std::array< tk::real, 4 > > ar;
      ar.resize(nmat);
      for (std::size_t k=0; k<nmat; ++k)
        ar[k] = U.extract( densityDofIdx(nmat, k, rdof, 0), m_offset, N );

      std::array< tk::real, 4 > r{{ 0.0, 0.0, 0.0, 0.0 }};
      for (std::size_t i=0; i<r.size(); ++i) {
        for (std::size_t k=0; k<nmat; ++k)
          r[i] += ar[k][i];
      }

      std::transform( r.begin(), r.end(), v[0].begin(), v[0].begin(),
                      []( tk::real s, tk::real& d ){ return d /= s; } );
      std::transform( r.begin(), r.end(), v[1].begin(), v[1].begin(),
                      []( tk::real s, tk::real& d ){ return d /= s; } );
      std::transform( r.begin(), r.end(), v[2].begin(), v[2].begin(),
                      []( tk::real s, tk::real& d ){ return d /= s; } );
      return v;
    }

    //! Return analytic field names to be output to file
    //! \return Vector of strings labelling analytic fields output in file
    std::vector< std::string > analyticFieldNames() const {
      auto nmat =
        g_inputdeck.get< tag::param, eq, tag::nmat >()[m_system];

      return MultiMatFieldNames(nmat);
    }

    //! Return field names to be output to file
    //! \return Vector of strings labelling fields output in file
    std::vector< std::string > nodalFieldNames() const
    {
      auto nmat =
        g_inputdeck.get< tag::param, eq, tag::nmat >()[m_system];

      return MultiMatFieldNames(nmat);
    }

    //! Return time history field names to be output to file
    //! \return Vector of strings labelling time history fields output in file
    std::vector< std::string > histNames() const {
      return MultiMatHistNames();
    }

    //! Return surface field output going to file
    std::vector< std::vector< tk::real > >
    surfOutput( const std::map< int, std::vector< std::size_t > >&,
                tk::Fields& ) const
    {
      std::vector< std::vector< tk::real > > s; // punt for now
      return s;
    }

    //! Return time history field output evaluated at time history points
    //! \param[in] h History point data
    //! \param[in] inpoel Element-node connectivity
    //! \param[in] coord Array of nodal coordinates
    //! \param[in] U Array of unknowns
    //! \param[in] P Array of primitive quantities
    //! \return Vector of time history output of bulk flow quantities (density,
    //!   velocity, total energy, and pressure) evaluated at time history points
    std::vector< std::vector< tk::real > >
    histOutput( const std::vector< HistData >& h,
                const std::vector< std::size_t >& inpoel,
                const tk::UnsMesh::Coords& coord,
                const tk::Fields& U,
                const tk::Fields& P ) const
    {
      const auto rdof = g_inputdeck.get< tag::discr, tag::rdof >();
      const auto nmat =
        g_inputdeck.get< tag::param, tag::multimat, tag::nmat >()[m_system];

      const auto& x = coord[0];
      const auto& y = coord[1];
      const auto& z = coord[2];

      std::vector< std::vector< tk::real > > Up(h.size());

      std::size_t j = 0;
      for (const auto& p : h) {
        auto e = p.get< tag::elem >();
        auto chp = p.get< tag::coord >();

        // Evaluate inverse Jacobian
        std::array< std::array< tk::real, 3>, 4 > cp{{
          {{ x[inpoel[4*e  ]], y[inpoel[4*e  ]], z[inpoel[4*e  ]] }},
          {{ x[inpoel[4*e+1]], y[inpoel[4*e+1]], z[inpoel[4*e+1]] }},
          {{ x[inpoel[4*e+2]], y[inpoel[4*e+2]], z[inpoel[4*e+2]] }},
          {{ x[inpoel[4*e+3]], y[inpoel[4*e+3]], z[inpoel[4*e+3]] }} }};
        auto J = tk::inverseJacobian( cp[0], cp[1], cp[2], cp[3] );

        // evaluate solution at history-point
        std::array< tk::real, 3 > dc{{chp[0]-cp[0][0], chp[1]-cp[0][1],
          chp[2]-cp[0][2]}};
        auto B = tk::eval_basis(rdof, tk::dot(J[0],dc), tk::dot(J[1],dc),
          tk::dot(J[2],dc));
        auto uhp = eval_state(m_ncomp, m_offset, rdof, rdof, e, U, B, {0, m_ncomp-1});
        auto php = eval_state(nprim(), m_offset, rdof, rdof, e, P, B, {0, nprim()-1});

        // store solution in history output vector
        Up[j].resize(6, 0.0);
        for (std::size_t k=0; k<nmat; ++k) {
          Up[j][0] += uhp[densityIdx(nmat,k)];
          Up[j][4] += uhp[energyIdx(nmat,k)];
          Up[j][5] += php[pressureIdx(nmat,k)];
        }
        Up[j][1] = php[velocityIdx(nmat,0)];
        Up[j][2] = php[velocityIdx(nmat,1)];
        Up[j][3] = php[velocityIdx(nmat,2)];
        ++j;
      }

      return Up;
    }

    //! Return names of integral variables to be output to diagnostics file
    //! \return Vector of strings labelling integral variables output
    std::vector< std::string > names() const
    { return Problem::names( m_ncomp ); }

    //! Return analytic solution (if defined by Problem) at xi, yi, zi, t
    //! \param[in] xi X-coordinate at which to evaluate the analytic solution
    //! \param[in] yi Y-coordinate at which to evaluate the analytic solution
    //! \param[in] zi Z-coordinate at which to evaluate the analytic solution
    //! \param[in] t Physical time at which to evaluate the analytic solution
    //! \return Vector of analytic solution at given location and time
    std::vector< tk::real >
    analyticSolution( tk::real xi, tk::real yi, tk::real zi, tk::real t ) const
    { return Problem::analyticSolution( m_system, m_ncomp, xi, yi, zi, t ); }

    //! Return analytic solution for conserved variables
    //! \param[in] xi X-coordinate at which to evaluate the analytic solution
    //! \param[in] yi Y-coordinate at which to evaluate the analytic solution
    //! \param[in] zi Z-coordinate at which to evaluate the analytic solution
    //! \param[in] t Physical time at which to evaluate the analytic solution
    //! \return Vector of analytic solution at given location and time
    std::vector< tk::real >
    solution( tk::real xi, tk::real yi, tk::real zi, tk::real t ) const
    { return Problem::initialize( m_system, m_ncomp, xi, yi, zi, t ); }

  private:
    //! Equation system index
    const ncomp_t m_system;
    //! Number of components in this PDE system
    const ncomp_t m_ncomp;
    //! Offset PDE system operates from
    const ncomp_t m_offset;
    //! Riemann solver
    RiemannSolver m_riemann;
    //! BC configuration
    BCStateFn m_bc;

    //! Evaluate conservative part of physical flux function for this PDE system
    //! \param[in] system Equation system index
    //! \param[in] ncomp Number of scalar components in this PDE system
    //! \param[in] ugp Numerical solution at the Gauss point at which to
    //!   evaluate the flux
    //! \return Flux vectors for all components in this PDE system
    //! \note The function signature must follow tk::FluxFn
    static tk::FluxFn::result_type
    flux( ncomp_t system,
          [[maybe_unused]] ncomp_t ncomp,
          const std::vector< tk::real >& ugp,
          const std::vector< std::array< tk::real, 3 > >& )
    {
      const auto nmat =
        g_inputdeck.get< tag::param, tag::multimat, tag::nmat >()[system];

      return tk::fluxTerms(ncomp, nmat, ugp);
    }

    //! \brief Boundary state function providing the left and right state of a
    //!   face at Dirichlet boundaries
    //! \param[in] system Equation system index
    //! \param[in] ncomp Number of scalar components in this PDE system
    //! \param[in] ul Left (domain-internal) state
    //! \param[in] x X-coordinate at which to compute the states
    //! \param[in] y Y-coordinate at which to compute the states
    //! \param[in] z Z-coordinate at which to compute the states
    //! \param[in] t Physical time
    //! \param[in] fn Unit face normal
    //! \return Left and right states for all scalar components in this PDE
    //!   system
    //! \note The function signature must follow tk::StateFn. For multimat, the
    //!   left or right state is the vector of conserved quantities, followed by
    //!   the vector of primitive quantities appended to it.
    static tk::StateFn::result_type
    dirichlet( ncomp_t system, ncomp_t ncomp, const std::vector< tk::real >& ul,
               tk::real x, tk::real y, tk::real z, tk::real t,
               const std::array< tk::real, 3 >& fn )
    {
      const auto nmat =
        g_inputdeck.get< tag::param, tag::multimat, tag::nmat >()[system];

      auto ur = Problem::initialize( system, ncomp, x, y, z, t );
      Assert( ur.size() == ncomp, "Incorrect size for boundary state vector" );

      ur.resize(ul.size());

      tk::real rho(0.0);
      for (std::size_t k=0; k<nmat; ++k)
        rho += ur[densityIdx(nmat, k)];

      // get primitives in boundary state

      // velocity
      ur[ncomp+velocityIdx(nmat, 0)] = ur[momentumIdx(nmat, 0)] / rho;
      ur[ncomp+velocityIdx(nmat, 1)] = ur[momentumIdx(nmat, 1)] / rho;
      ur[ncomp+velocityIdx(nmat, 2)] = ur[momentumIdx(nmat, 2)] / rho;

      // determine the speed of sound of the majority material
      auto almax(0.0);
      std::size_t kmax(0);
      for (std::size_t k=0; k<nmat; ++k)
      {
        if (ul[volfracIdx(nmat, k)] > almax)
        {
          almax = ul[volfracIdx(nmat, k)];
          kmax = k;
        }
      }

      auto vn = tk::dot({{ul[ncomp+velocityIdx(nmat, 0)],
        ul[ncomp+velocityIdx(nmat, 1)], ul[ncomp+velocityIdx(nmat, 2)]}}, fn);
      auto Ml = vn/eos_soundspeed< tag::multimat >(system,
        ul[densityIdx(nmat,kmax)], ul[ncomp+pressureIdx(nmat,kmax)],
        almax, kmax);

      // material pressures
      if (Ml > 1.0)
      {
        for (std::size_t k=0; k<nmat; ++k)
        {
          tk::real arhomat = ur[densityIdx(nmat, k)];
          tk::real arhoemat = ur[energyIdx(nmat, k)];
          tk::real alphamat = ur[volfracIdx(nmat, k)];
          ur[ncomp+pressureIdx(nmat, k)] = eos_pressure< tag::multimat >( system,
            arhomat, ur[ncomp+velocityIdx(nmat, 0)],
            ur[ncomp+velocityIdx(nmat, 1)], ur[ncomp+velocityIdx(nmat, 2)],
            arhoemat, alphamat, k );
        }
      }
      else
      {
        for (std::size_t k=0; k<nmat; ++k)
        {
          ur[ncomp+pressureIdx(nmat, k)] = ul[ncomp+pressureIdx(nmat, k)];
          ur[energyIdx(nmat, k)] = ur[volfracIdx(nmat, k)] *
            eos_totalenergy< tag::multimat >(system,
            ur[densityIdx(nmat, k)]/ur[volfracIdx(nmat, k)],
            ur[ncomp+velocityIdx(nmat, 0)],
            ur[ncomp+velocityIdx(nmat, 1)],
            ur[ncomp+velocityIdx(nmat, 2)],
            ul[ncomp+pressureIdx(nmat, k)]/ul[volfracIdx(nmat, k)], k);
        }
      }

      Assert( ur.size() == ncomp+nmat+3, "Incorrect size for appended "
              "boundary state vector" );

      return {{ std::move(ul), std::move(ur) }};
    }

    //! \brief Boundary state function providing the left and right state of a
    //!   face at symmetry boundaries
    //! \param[in] system Equation system index
    //! \param[in] ncomp Number of scalar components in this PDE system
    //! \param[in] ul Left (domain-internal) state
    //! \param[in] fn Unit face normal
    //! \return Left and right states for all scalar components in this PDE
    //!   system
    //! \note The function signature must follow tk::StateFn. For multimat, the
    //!   left or right state is the vector of conserved quantities, followed by
    //!   the vector of primitive quantities appended to it.
    static tk::StateFn::result_type
    symmetry( ncomp_t system, ncomp_t ncomp, const std::vector< tk::real >& ul,
              tk::real, tk::real, tk::real, tk::real,
              const std::array< tk::real, 3 >& fn )
    {
      const auto nmat =
        g_inputdeck.get< tag::param, tag::multimat, tag::nmat >()[system];

      Assert( ul.size() == ncomp+nmat+3, "Incorrect size for appended internal "
              "state vector" );

      tk::real rho(0.0);
      for (std::size_t k=0; k<nmat; ++k)
        rho += ul[densityIdx(nmat, k)];

      auto ur = ul;

      // Internal cell velocity components
      auto v1l = ul[ncomp+velocityIdx(nmat, 0)];
      auto v2l = ul[ncomp+velocityIdx(nmat, 1)];
      auto v3l = ul[ncomp+velocityIdx(nmat, 2)];
      // Normal component of velocity
      auto vnl = v1l*fn[0] + v2l*fn[1] + v3l*fn[2];
      // Ghost state velocity components
      auto v1r = v1l - 2.0*vnl*fn[0];
      auto v2r = v2l - 2.0*vnl*fn[1];
      auto v3r = v3l - 2.0*vnl*fn[2];
      // Boundary condition
      for (std::size_t k=0; k<nmat; ++k)
      {
        ur[volfracIdx(nmat, k)] = ul[volfracIdx(nmat, k)];
        ur[densityIdx(nmat, k)] = ul[densityIdx(nmat, k)];
        ur[energyIdx(nmat, k)] = ul[energyIdx(nmat, k)];
      }
      ur[momentumIdx(nmat, 0)] = rho * v1r;
      ur[momentumIdx(nmat, 1)] = rho * v2r;
      ur[momentumIdx(nmat, 2)] = rho * v3r;

      // Internal cell primitive quantities using the separately reconstructed
      // primitive quantities. This is used to get ghost state for primitive
      // quantities

      // velocity
      ur[ncomp+velocityIdx(nmat, 0)] = v1r;
      ur[ncomp+velocityIdx(nmat, 1)] = v2r;
      ur[ncomp+velocityIdx(nmat, 2)] = v3r;
      // material pressures
      for (std::size_t k=0; k<nmat; ++k)
        ur[ncomp+pressureIdx(nmat, k)] = ul[ncomp+pressureIdx(nmat, k)];

      Assert( ur.size() == ncomp+nmat+3, "Incorrect size for appended boundary "
              "state vector" );

      return {{ std::move(ul), std::move(ur) }};
    }

    //! \brief Boundary state function providing the left and right state of a
    //!   face at subsonic outlet boundaries
    //! \param[in] system Equation system index
    //! \param[in] ncomp Number of scalar components in this PDE system
    //! \param[in] ul Left (domain-internal) state
    //! \return Left and right states for all scalar components in this PDE
    //!   system
    //! \details The subsonic outlet boudary calculation, implemented here, is
    //!   based on the characteristic theory of hyperbolic systems. For subsonic
    //!   outlet flow, there is 1 incoming characteristic per material.
    //!   Therefore, we calculate the ghost cell state by taking material
    //!   pressure from the outside and other quantities from the internal cell.
    //! \note The function signature must follow tk::StateFn
    static tk::StateFn::result_type
    subsonicOutlet( ncomp_t system,
                    ncomp_t ncomp,
                    const std::vector< tk::real >& ul,
                    tk::real, tk::real, tk::real, tk::real,
                    const std::array< tk::real, 3 >& )
    {
      const auto nmat =
        g_inputdeck.get< tag::param, tag::multimat, tag::nmat >()[system];

      auto fp =
        g_inputdeck.get< tag::param, eq, tag::farfield_pressure >()[ system ];

      Assert( ul.size() == ncomp+nmat+3, "Incorrect size for appended internal "
              "state vector" );

      auto ur = ul;

      // Internal cell velocity components
      auto v1l = ul[ncomp+velocityIdx(nmat, 0)];
      auto v2l = ul[ncomp+velocityIdx(nmat, 1)];
      auto v3l = ul[ncomp+velocityIdx(nmat, 2)];
      // Boundary condition
      for (std::size_t k=0; k<nmat; ++k)
      {
        ur[energyIdx(nmat, k)] = ul[volfracIdx(nmat, k)] * eos_totalenergy< eq >
          (system, ur[densityIdx(nmat, k)]/ul[volfracIdx(nmat, k)], v1l, v2l,
          v3l, fp, k);
      }

      // Internal cell primitive quantities using the separately reconstructed
      // primitive quantities. This is used to get ghost state for primitive
      // quantities

      // velocity
      ur[ncomp+velocityIdx(nmat, 0)] = v1l;
      ur[ncomp+velocityIdx(nmat, 1)] = v2l;
      ur[ncomp+velocityIdx(nmat, 2)] = v3l;
      // material pressures
      for (std::size_t k=0; k<nmat; ++k)
        ur[ncomp+pressureIdx(nmat, k)] = ul[volfracIdx(nmat, k)] * fp;

      Assert( ur.size() == ncomp+nmat+3, "Incorrect size for appended boundary "
              "state vector" );

      return {{ std::move(ul), std::move(ur) }};
    }

    //! \brief Boundary state function providing the left and right state of a
    //!   face at extrapolation boundaries
    //! \param[in] ul Left (domain-internal) state
    //! \return Left and right states for all scalar components in this PDE
    //!   system
    //! \note The function signature must follow tk::StateFn. For multimat, the
    //!   left or right state is the vector of conserved quantities, followed by
    //!   the vector of primitive quantities appended to it.
    static tk::StateFn::result_type
    extrapolate( ncomp_t, ncomp_t, const std::vector< tk::real >& ul,
                 tk::real, tk::real, tk::real, tk::real,
                 const std::array< tk::real, 3 >& )
    {
      return {{ ul, ul }};
    }
};

} // dg::

} // inciter::

#endif // DGMultiMat_h<|MERGE_RESOLUTION|>--- conflicted
+++ resolved
@@ -525,12 +525,8 @@
       else if (limiter == ctr::LimiterType::VERTEXBASEDP1)
       {
         VertexBasedMultiMat_P1( esup, inpoel, ndofel, fd.Esuel().size()/4,
-<<<<<<< HEAD
-          m_system, m_offset, geoElem, coord, U, P, nmat );
-=======
           m_system, m_offset, fd, geoFace, geoElem, coord, U, P, nmat,
           shockmarker );
->>>>>>> 1bf33ea5
       }
       else
       {
@@ -721,102 +717,8 @@
       const auto nmat =
         g_inputdeck.get< tag::param, tag::multimat, tag::nmat >()[m_system];
 
-<<<<<<< HEAD
       auto mindt = timeStepSizeMultiMat(fd.Esuf(), geoFace, geoElem, nielem,
         m_offset, nmat, U, P);
-=======
-      const auto& esuf = fd.Esuf();
-
-      tk::real u, v, w, a, vn, dSV_l, dSV_r;
-      std::vector< tk::real > delt(U.nunk(), 0.0);
-      std::vector< tk::real > ugp(m_ncomp, 0.0), pgp(nprim(), 0.0);
-
-      // compute maximum characteristic speed at all internal element faces
-      for (std::size_t f=0; f<esuf.size()/2; ++f)
-      {
-        std::size_t el = static_cast< std::size_t >(esuf[2*f]);
-        auto er = esuf[2*f+1];
-
-        // left element
-
-        // Compute the basis function for the left element
-        std::vector< tk::real > B_l(rdof, 0.0);
-        B_l[0] = 1.0;
-
-        // get conserved quantities
-        ugp = eval_state( m_ncomp, m_offset, rdof, ndof, el, U, B_l, {0, m_ncomp-1} );
-        // get primitive quantities
-        pgp = eval_state( nprim(), m_offset, rdof, ndof, el, P, B_l, {0, nprim()-1} );
-
-        // advection velocity
-        u = pgp[velocityIdx(nmat, 0)];
-        v = pgp[velocityIdx(nmat, 1)];
-        w = pgp[velocityIdx(nmat, 2)];
-
-        vn = u*geoFace(f,1,0) + v*geoFace(f,2,0) + w*geoFace(f,3,0);
-
-        // acoustic speed
-        a = 0.0;
-        for (std::size_t k=0; k<nmat; ++k)
-        {
-          if (ugp[volfracIdx(nmat, k)] > 1.0e-04) {
-            a = std::max( a, eos_soundspeed< tag::multimat >( 0,
-              ugp[densityIdx(nmat, k)], pgp[pressureIdx(nmat, k)],
-              ugp[volfracIdx(nmat, k)], k ) );
-          }
-        }
-
-        dSV_l = geoFace(f,0,0) * (std::fabs(vn) + a);
-
-        // right element
-        if (er > -1) {
-          std::size_t eR = static_cast< std::size_t >( er );
-
-          // Compute the basis function for the right element
-          std::vector< tk::real > B_r(rdof, 0.0);
-          B_r[0] = 1.0;
-
-          // get conserved quantities
-          ugp = eval_state( m_ncomp, m_offset, rdof, ndof, eR, U, B_r, {0, m_ncomp-1});
-          // get primitive quantities
-          pgp = eval_state( nprim(), m_offset, rdof, ndof, eR, P, B_r, {0, nprim()-1});
-
-          // advection velocity
-          u = pgp[velocityIdx(nmat, 0)];
-          v = pgp[velocityIdx(nmat, 1)];
-          w = pgp[velocityIdx(nmat, 2)];
-
-          vn = u*geoFace(f,1,0) + v*geoFace(f,2,0) + w*geoFace(f,3,0);
-
-          // acoustic speed
-          a = 0.0;
-          for (std::size_t k=0; k<nmat; ++k)
-          {
-            if (ugp[volfracIdx(nmat, k)] > 1.0e-04) {
-              a = std::max( a, eos_soundspeed< tag::multimat >( 0,
-                ugp[densityIdx(nmat, k)], pgp[pressureIdx(nmat, k)],
-                ugp[volfracIdx(nmat, k)], k ) );
-            }
-          }
-
-          dSV_r = geoFace(f,0,0) * (std::fabs(vn) + a);
-
-          delt[eR] += std::max( dSV_l, dSV_r );
-        } else {
-          dSV_r = dSV_l;
-        }
-
-        delt[el] += std::max( dSV_l, dSV_r );
-      }
-
-      tk::real mindt = std::numeric_limits< tk::real >::max();
-
-      // compute allowable dt
-      for (std::size_t e=0; e<nielem; ++e)
-      {
-        mindt = std::min( mindt, geoElem(e,0,0)/delt[e] );
-      }
->>>>>>> 1bf33ea5
 
       tk::real dgp = 0.0;
       if (ndof == 4)
