--- conflicted
+++ resolved
@@ -161,11 +161,7 @@
 //! Evaluate polynomial solution at quadrature point
 std::vector< tk::real >
 evalPolynomialSol(std::size_t system,
-<<<<<<< HEAD
-  std::size_t offset,
   const std::vector< inciter::EoS_Base* >& mat_blk,
-=======
->>>>>>> e2b0d94a
   int intsharp,
   std::size_t ncomp,
   std::size_t nprim,
