// *****************************************************************************
/*!
  \file      src/PDE/Transport/Problem/SlotCyl.h
  \copyright 2012-2015, J. Bakosi, 2016-2018, Los Alamos National Security, LLC.
  \brief     Problem configuration for transport equations
  \details   This file defines a Problem policy class for the scalar transport
    equations, defined in PDE/Transport/Transport.h. See
    PDE/Transport/Problems.h for general requirements on Problem policy classes
    for Transport.
*/
// *****************************************************************************
#ifndef TransportProblemSlotCyl_h
#define TransportProblemSlotCyl_h

#include <vector>
#include <array>

#include <cmath>

#include "Types.h"
#include "Inciter/InputDeck/InputDeck.h"
#include "Inciter/Options/Problem.h"

namespace inciter {

//! Transport PDE problem: rotation of Zalesak's slotted cylinder
//! \see Zalesak, S. (1978) Fully Multidimensional Flux-Corrected Transport
//!   Algorithms for Fluids. Journal of Computational Physics 31, 335-362.
//! \see Leveque R.J. (1996) High-Resolution Conservative Algorithms for
//!   Advection in Incompressible Flow. SIAM Journal on Numerical Analyis 33,
//!   627-665.
class TransportProblemSlotCyl {

  public:
    //! Evaluate analytical solution at (x,y,t) for all components
    //! \param[in] ncomp Number of components in this transport equation system
    //! \param[in] x X coordinate where to evaluate the solution
    //! \param[in] y Y coordinate where to evaluate the solution
    //! \param[in] t Time where to evaluate the solution
    //! \return Values of all components evaluated at (x,y,t)
    static std::vector< tk::real >
    solution( ncomp_t, ncomp_t ncomp,
              tk::real x, tk::real y, tk::real, tk::real t )
    {
      using std::sin; using std::cos;
      std::vector< tk::real > s( ncomp, 0.0 );
      for (ncomp_t c=0; c<ncomp; ++c) {
        auto T = t + 2.0*M_PI/ncomp * c;
        const tk::real R0 = 0.15;
        // center of the cone
        tk::real x0 = 0.5;
        tk::real y0 = 0.25;
        tk::real r = std::sqrt((x0-0.5)*(x0-0.5) + (y0-0.5)*(y0-0.5));
        tk::real kx = 0.5 + r*sin( T );
        tk::real ky = 0.5 - r*cos( T );
        // center of the hump
        x0 = 0.25;
        y0 = 0.5;
        r = std::sqrt((x0-0.5)*(x0-0.5) + (y0-0.5)*(y0-0.5));
        tk::real hx = 0.5 + r*sin( T-M_PI/2.0 ),
                 hy = 0.5 - r*cos( T-M_PI/2.0 );
        // center of the slotted cylinder
        x0 = 0.5;
        y0 = 0.75;
        r = std::sqrt((x0-0.5)*(x0-0.5) + (y0-0.5)*(y0-0.5));
        tk::real cx = 0.5 + r*sin( T+M_PI ),
                 cy = 0.5 - r*cos( T+M_PI );
        // end points of the cylinder slot
        tk::real i1x = 0.525, i1y = cy - r*cos( std::asin(0.025/r) ),
                 i2x = 0.525, i2y = 0.8,
                 i3x = 0.475, i3y = 0.8;
        // rotate end points of cylinder slot
        tk::real ri1x = 0.5 + cos(T)*(i1x-0.5) - sin(T)*(i1y-0.5),
                 ri1y = 0.5 + sin(T)*(i1x-0.5) + cos(T)*(i1y-0.5),
                 ri2x = 0.5 + cos(T)*(i2x-0.5) - sin(T)*(i2y-0.5),
                 ri2y = 0.5 + sin(T)*(i2x-0.5) + cos(T)*(i2y-0.5),
                 ri3x = 0.5 + cos(T)*(i3x-0.5) - sin(T)*(i3y-0.5),
                 ri3y = 0.5 + sin(T)*(i3x-0.5) + cos(T)*(i3y-0.5);
        // direction of slot sides
        tk::real v1x = ri2x-ri1x, v1y = ri2y-ri1y,
                 v2x = ri3x-ri2x, v2y = ri3y-ri2y;
        // lengths of direction of slot sides vectors
        tk::real v1 = std::sqrt(v1x*v1x + v1y*v1y),
                 v2 = std::sqrt(v2x*v2x + v2y*v2y);
        // cone
        r = std::sqrt((x-kx)*(x-kx) + (y-ky)*(y-ky)) / R0;
        if (r<1.0) s[c] = 0.6*(1.0-r);
        // hump
        r = std::sqrt((x-hx)*(x-hx) + (y-hy)*(y-hy)) / R0;
        if (r<1.0) s[c] = 0.2*(1.0+cos(M_PI*std::min(r,1.0)));
        // cylinder
<<<<<<< HEAD
         r = std::sqrt((x-cx)*(x-cx) + (y-cy)*(y-cy)) / R0;
         const std::array< tk::real, 2 > r1{{ v1x, v1y }},
                                         r2{{ x-ri1x, y-ri1y }};
         const auto d1 = (r1[0]*r2[1] - r2[0]*r1[1]) / v1;
         const std::array< tk::real, 2 > r3{{ v2x, v2y }},
                                         r4{{ x-ri2x, y-ri2y }};
         const auto d2 = (r3[0]*r4[1] - r4[0]*r3[1]) / v2;
         if (r<1.0 && (d1>0.05 || d1<0.0 || d2<0.0)) s[c] = 0.6;
=======
        r = std::sqrt((x-cx)*(x-cx) + (y-cy)*(y-cy)) / R0;
        const std::array< tk::real, 2 > r1{{ v1x, v1y }},
                                        r2{{ x-ri1x, y-ri1y }};
        const auto d1 = (r1[0]*r2[1] - r2[0]*r1[1]) / v1;
        const std::array< tk::real, 2 > r3{{ v2x, v2y }},
                                        r4{{ x-ri2x, y-ri2y }};
        const auto d2 = (r3[0]*r4[1] - r4[0]*r3[1]) / v2;
        if (r<1.0 && (d1>0.05 || d1<0.0 || d2<0.0)) s[c] = 0.6;
>>>>>>> bf2e4385
      }
      return s;
    }

    //! \brief Evaluate the increment from t to t+dt of the analytical solution
    //!   at (x,y,z) for all components
    //! \param[in] ncomp Number of components in this transport equation system
    //! \param[in] x X coordinate where to evaluate the solution
    //! \param[in] y Y coordinate where to evaluate the solution
    //! \param[in] t Time where to evaluate the solution increment starting from
    //! \param[in] dt Time increment at which evaluate the solution increment to
    //! \return Increment in values of all components evaluated at (x,y,t+dt)
    static std::vector< tk::real >
    solinc( ncomp_t, ncomp_t ncomp, tk::real x, tk::real y, tk::real,
            tk::real t, tk::real dt )
    {
      auto st1 = solution( 0, ncomp, x, y, 0.0, t );
      auto st2 = solution( 0, ncomp, x, y, 0.0, t+dt );
      std::transform( begin(st1), end(st1), begin(st2), begin(st2),
                      []( tk::real s, tk::real& d ){ return d -= s; } );
      return st2;
    }

    //! Do error checking on PDE parameters
    static void errchk( ncomp_t, ncomp_t ) {}

    //! \brief Query all side set IDs the user has configured for all components
    //!   in this PDE system
    //! \param[in,out] conf Set of unique side set IDs to add to
    static void side( std::unordered_set< int >& conf ) {
      using tag::param; using tag::transport; using tag::bcdir;
      for (const auto& s : g_inputdeck.get< param, transport, bcdir >())
        for (const auto& i : s)
          conf.insert( std::stoi(i) );
    }

    //! Assign prescribed velocity at a point
    //! \param[in] x X coordinate at which to assign velocity
    //! \param[in] y y coordinate at which to assign velocity
    //! \param[in] ncomp Number of components in this transport equation
    //! \return Velocity assigned to all vertices of a tetrehedron, size:
    //!   ncomp * ndim = [ncomp][3]
    static std::vector< std::array< tk::real, 3 > >
    prescribedVelocity( tk::real x,
                        tk::real y,
                        tk::real,
                        ncomp_t,
                        ncomp_t ncomp )
    {
      std::vector< std::array< tk::real, 3 > > vel( ncomp );
      for (ncomp_t c=0; c<ncomp; ++c)
        vel[c] = {{ 0.5-y, x-0.5, 0.0 }};
      return vel;
    }

    static ctr::ProblemType type() noexcept
    { return ctr::ProblemType::SLOT_CYL; }
};

} // inciter::

#endif // TransportProblemSlotCyl_h<|MERGE_RESOLUTION|>--- conflicted
+++ resolved
@@ -89,16 +89,6 @@
         r = std::sqrt((x-hx)*(x-hx) + (y-hy)*(y-hy)) / R0;
         if (r<1.0) s[c] = 0.2*(1.0+cos(M_PI*std::min(r,1.0)));
         // cylinder
-<<<<<<< HEAD
-         r = std::sqrt((x-cx)*(x-cx) + (y-cy)*(y-cy)) / R0;
-         const std::array< tk::real, 2 > r1{{ v1x, v1y }},
-                                         r2{{ x-ri1x, y-ri1y }};
-         const auto d1 = (r1[0]*r2[1] - r2[0]*r1[1]) / v1;
-         const std::array< tk::real, 2 > r3{{ v2x, v2y }},
-                                         r4{{ x-ri2x, y-ri2y }};
-         const auto d2 = (r3[0]*r4[1] - r4[0]*r3[1]) / v2;
-         if (r<1.0 && (d1>0.05 || d1<0.0 || d2<0.0)) s[c] = 0.6;
-=======
         r = std::sqrt((x-cx)*(x-cx) + (y-cy)*(y-cy)) / R0;
         const std::array< tk::real, 2 > r1{{ v1x, v1y }},
                                         r2{{ x-ri1x, y-ri1y }};
@@ -107,7 +97,6 @@
                                         r4{{ x-ri2x, y-ri2y }};
         const auto d2 = (r3[0]*r4[1] - r4[0]*r3[1]) / v2;
         if (r<1.0 && (d1>0.05 || d1<0.0 || d2<0.0)) s[c] = 0.6;
->>>>>>> bf2e4385
       }
       return s;
     }
