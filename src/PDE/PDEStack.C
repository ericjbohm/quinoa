--- conflicted
+++ resolved
@@ -2,11 +2,7 @@
 /*!
   \file      src/PDE/PDEStack.C
   \author    J. Bakosi
-<<<<<<< HEAD
-  \date      Tue Jul 19 23:04:00 2016
-=======
-  \date      Mon 25 Jul 2016 08:43:44 AM MDT
->>>>>>> 6e3def9d
+  \date      Tue 26 Jul 2016 06:56:54 AM MDT
   \copyright 2012-2015, Jozsef Bakosi, 2016, Los Alamos National Security, LLC.
   \brief     Stack of partial differential equations
   \details   This file defines class PDEStack, which implements various
